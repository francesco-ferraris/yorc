--- conflicted
+++ resolved
@@ -2,11 +2,6 @@
 
 ## UNRELEASED
 
-<<<<<<< HEAD
-### ENHANCEMENTS
-
-* Use ssh-agent to not write ssh private keys on disk ([GH-201](https://github.com/ystia/yorc/issues/201))
-=======
 ### DEPENDENCIES
 
 * The orchestrator requires now at least Ansible 2.7.2 (upgrade from 2.6.3 introduced in [GH-194](https://github.com/ystia/yorc/issues/194))
@@ -15,10 +10,13 @@
 
 * Allow to bootstrap a full stack Alien4Cloud/Yorc setup using yorc CLI ([GH-131](https://github.com/ystia/yorc/issues/131))
 
+### ENHANCEMENTS
+
+* Use ssh-agent to not write ssh private keys on disk ([GH-201](https://github.com/ystia/yorc/issues/201))
+
 ### BUG FIXES
 
 * ConnectTo relationship not working for kubernetes topologies ([GH-212](https://github.com/ystia/yorc/issues/212))
->>>>>>> 807af37f
 
 ## 3.1.0-M6 (November 16, 2018)
 
