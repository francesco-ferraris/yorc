--- conflicted
+++ resolved
@@ -2,15 +2,13 @@
 
 ## UNRELEASED
 
-<<<<<<< HEAD
+### DEPENDENCIES
+
+* The orchestrator requires now at least Ansible 2.7.2 (upgrade from 2.6.3 introduced in [GH-194](https://github.com/ystia/yorc/issues/194))
+
 ### FEATURES
 
 * Allow to bootstrap a full stack Alien4Cloud/Yorc setup using yorc CLI ([GH-131](https://github.com/ystia/yorc/issues/131))
-=======
-### DEPENDENCIES
-
-* The orchestrator requires now at least Ansible 2.7.2 (upgrade from 2.6.3 introduced in [GH-194](https://github.com/ystia/yorc/issues/194))
->>>>>>> 900c9c2c
 
 ## 3.1.0-M6 (November 16, 2018)
 
