--- conflicted
+++ resolved
@@ -2,16 +2,13 @@
 
 ## UNRELEASED
 
-<<<<<<< HEAD
+### DEPENDENCIES
+
+* Technical update to use Alien4Cloud 2.1.1 (Used in bootstrap)
+
 ### BUG FIXES
 
 * Deployment with a topology parsing error remains in initial status ([GH-283](https://github.com/ystia/yorc/issues/283)
-=======
-### DEPENDENCIES
-
-* Technical update to use Alien4Cloud 2.1.1 (Used in bootstrap)
-
->>>>>>> 5ac38e64
 
 ## 3.2.0-M1 (January 28, 2019)
 
