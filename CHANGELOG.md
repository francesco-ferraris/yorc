# Yorc Changelog

## UNRELEASED

<<<<<<< HEAD
### IMPROVEMENTS

* Allow yorc user to omit kubernetes related config if they deploy yorc on kubernetes pod and give it cluster-admin ClusterRole (GH-156)
=======
### BUG FIXES

* REQ_TARGET keyword into TOSCA functions was broken. This was introduced during the upgrade to Alien4Cloud 2.0 that changed how requirements definition on node templates ([GH-159](https://github.com/ystia/yorc/issues/159))
>>>>>>> 8797de74

## 3.1.0-M2 (August 24, 2018)

### DEPENDENCIES

* The orchestrator requires now at least Ansible 2.6.3 (upgrade from 2.4.1 introduced in [GH-146](https://github.com/ystia/yorc/issues/146))

### IMPROVEMENTS

* Providing Ansible task output in Yorc logs as soon as the task has finished ([GH-146](https://github.com/ystia/yorc/issues/146))

### BUG FIXES

* Parse of TOSCA value assignment literals as string. This prevents issues on strings being interpreted as float and rounded when converted back into strings (GH-137)
* Install missing dependency `jmespath` required by the `json_query` filter of Ansible (GH-139)
* Capabilities context props & attribute are not injected anymore for Ansible recipes implementation (GH-141)

## 3.1.0-M1 (August 6, 2018)

### FEATURES

* Manage applications secrets (GH-134)

### IMPROVEMENTS

* Relax errors on TOSCA get_attributes function resolution that may produce empty results instead of errors (GH-75)

### BUG FIXES

* Fix build issues on go1.11 (GH-72)

## 3.0.0 (July 11, 2018)

### Naming & Open Source community

Yorc 3.0.0 is the first major version since we open-sourced the formerly known Janus project. Previous versions have been made available on GitHub.

We are still shifting some of our tooling like road maps and backlogs publicly available tools. The idea is to make project management clear and to open Yorc to external contributions.

### Shifting to Alien4Cloud 2.0

Alien4Cloud released recently a fantastic major release with new features leveraged by Yorc to deliver a great orchestration solution.

Among many features, the ones we will focus on below are:

* UI redesign: Alien4Cloud 2.0.0 includes various changes in UI in order to make it more consistent and easier to use.
* Topology modifiers: Alien4Cloud 2.0.0 allows to define modifiers that could be executed in various phases prior to the deployment. Those modifiers allow to transform a given TOSCA topology.

### New GCP infrastructure

We are really excited to announce our first support of [Google Cloud Platform](https://cloud.google.com/).

Yorc now natively supports [Google Compute Engine](https://cloud.google.com/compute/) to create compute on demand on GCE.

### New Hosts Pool infrastructure

Yorc 3.0.0 supports a new infrastructure that we called "Hosts Pool". It allows to register generic hosts into Yorc and let Yorc allocate them for deployments. These hosts can be anything, VMs, physical machines, containers, ... whatever as long as we can ssh into them for provisioning. Yorc exposes a REST API and a CLI that allow to manage the hosts pool, making it easy to integrate it with other tools.

For more informations about the Hosts Pool infrastructure, check out [our dedicated documentation](http://yorc.readthedocs.io/en/latest/infrastructures.html#hosts-pool).

### Slurm infrastructure

We made some improvements with our Slurm integration:

* We now support Slurm "features" (which are basically tags on nodes) and "constraints" syntax to allocate nodes. [Examples here](https://wiki.rc.usf.edu/index.php/SLURM_Using_Features_and_Constraints).
* Support of srun and sbatch commands (see Jobs scheduling below)

### Refactoring Kubernetes infrastructure support

In Yorc 2 we made a first experimental integration with Kubernetes. This support and associated TOSCA types are deprecated in Yorc 3.0. Instead we switched to [new TOSCA types defined collectively with Alien4Cloud](http://alien4cloud.github.io/#/documentation/2.0.0/orchestrators/kubernetes/kubernetes_walkthrough.html).

This new integration will allow to build complex Kubernetes topologies.

### Support of Alien4Cloud Services

[Alien4Cloud has a great feature called "Services"](http://alien4cloud.github.io/common/features.html#/documentation/2.0.0/concepts/services.html). It allows both to define part of an application to be exposed as a service so that it can be consumed by other applications, or to register an external service in Alien4Cloud to be exposed and consumed by applications.

This feature allows to build new use cases like cross-infrastructure deployments or shared services among many others.

We are very excited to support it!

### Operations on orchestrator's host

Yet another super interesting feature! Until now TOSCA components handled by Yorc were designed to be hosted on a compute (whatever it was) that means that component's life-cycle scripts were executed on the provisioned compute. This feature allows to design components that will not necessary be hosted on a compute, and if not, life-cycle scripts are executed on the Yorc's host.

This opens a wide range of new use cases. You can for instance implement new computes implementations in pure TOSCA by calling cloud-providers CLI tools or interact with external services

Icing on the cake, for security reasons those executions are by default sand-boxed into containers to protect the host from mistakes and malicious usages.

### Jobs scheduling

This release brings a tech preview support of jobs scheduling. It allows to design workloads made of Jobs that could interact with each other and with other "standard" TOSCA component within an application. We worked hard together with the Alien4Cloud team to extent TOSCA to support Jobs scheduling.

In this release we mainly focused on the integration with Slurm for supporting this feature (but we are also working on Kubernetes for the next release :smile:). Bellow are new supported TOSCA types and implementations:

* SlurmJobs: will lead to issuing a srun command with a given executable file.  
* SlurmBatch: will lead to issuing a sbatch command with a given batch file and associated executables
* Singularity integration: allows to execute a Singularity container instead of an executable file.

### Mutual SSL auth between Alien & Yorc

Alien4Cloud and Yorc can now mutually authenticate themselves with TLS certificates.

### New Logs formating

We constantly try to improve feedback returned to our users about runtime execution. In this release we are publishing logs with more context on the node/instance/operation/interface to which the log relates to.

### Monitoring

Yorc 3.0 brings foundations on applicative monitoring, it allows to monitor compute liveness at a interval defined by the user. When a compute goes down or up we use or events API to notify the user and Alien4Cloud to monitor an application visually within the runtime view.

Our monitoring implementation was designed to be a fault-tolerant service.<|MERGE_RESOLUTION|>--- conflicted
+++ resolved
@@ -2,15 +2,13 @@
 
 ## UNRELEASED
 
-<<<<<<< HEAD
 ### IMPROVEMENTS
 
 * Allow yorc user to omit kubernetes related config if they deploy yorc on kubernetes pod and give it cluster-admin ClusterRole (GH-156)
-=======
+
 ### BUG FIXES
 
 * REQ_TARGET keyword into TOSCA functions was broken. This was introduced during the upgrade to Alien4Cloud 2.0 that changed how requirements definition on node templates ([GH-159](https://github.com/ystia/yorc/issues/159))
->>>>>>> 8797de74
 
 ## 3.1.0-M2 (August 24, 2018)
 
