# Yorc Changelog

## UNRELEASED

### DEPENDENCIES

* Technical update to use Alien4Cloud 2.1.1 (Used in bootstrap)

### BUG FIXES

* Purging n deployment in parallel, one can fail on error: Missing targetId for task with id ([GH-293](https://github.com/ystia/yorc/issues/293))
* Deployment with a topology parsing error remains in initial status ([GH-283](https://github.com/ystia/yorc/issues/283))
* Interface name is not retrieved from custom command Rest request ([GH-287](https://github.com/ystia/yorc/issues/287))
* Instances are adding into topology before creating task ([GH-289](https://github.com/ystia/yorc/issues/289)
* Missing events for uninstall workflow in purge task ([GH-302](https://github.com/ystia/yorc/issues/302)
* All ssh connections to Slurm are killed if ssh server has reached the max number of allowed sessions ([GH-291](https://github.com/ystia/yorc/issues/291)
<<<<<<< HEAD
* It can take a considerable delay for a deployment to change status to UNDEPLOYMENT_IN_PROGRESS ([GH-306](https://github.com/ystia/yorc/issues/306))
* Slurm job monitoring is not designed for concurrency ([GH-308](https://github.com/ystia/yorc/issues/308))
=======
* It can take a considerable delay for a deployment to change status to UNDEPLOYMENT_IN_PROGRESS ([GH-306](https://github.com/ystia/yorc/issues/306)
* Slurm job monitoring is not designed for concurrency ([GH-308](https://github.com/ystia/yorc/issues/308)
* SSH Session pool: Panic if connection failed, this impacts Slurm infrastructure ([GH-315](https://github.com/ystia/yorc/issues/315))
>>>>>>> e8f8aee2

### ENHANCEMENTS

* Bootstrap a secure Yorc setup ([GH-179](https://github.com/ystia/yorc/issues/179))
* Yorc bootstrap should save input values used to bootstrap a setup ([GH-248](https://github.com/ystia/yorc/issues/248))

## 3.2.0-M1 (January 28, 2019)

### BUG FIXES

* Can't deploy applications using a secured yorc/consul ([GH-274](https://github.com/ystia/yorc/issues/274))
* K8S jobs namespace should not be removed if its provided ([GH-245](https://github.com/ystia/yorc/issues/245))
* Unable to purge an application that appears in the list ([GH-238](https://github.com/ystia/yorc/issues/238))

## 3.1.0 (December 20, 2018)

### BUG FIXES

* When scaling down instances are not cleaned from consul ([GH-257](https://github.com/ystia/yorc/issues/257))
* Yorc bootstrap fails if downloadable URLs are too long ([GH-247](https://github.com/ystia/yorc/issues/247))

### ENHANCEMENTS

* Increase default workers number per Yorc server from `3` to `30` ([GH-244](https://github.com/ystia/yorc/issues/244))

### BUG FIXES

* Bootstrap fails on Red Hat Enterprise Linux 7.5 ([GH-252](https://github.com/ystia/yorc/issues/252))

## 3.1.0-RC2 (December 18, 2018)

### DEPENDENCIES

* Technical update to use Alien4Cloud 2.1.0 final version (Used in bootstrap)

## 3.1.0-RC1 (December 17, 2018)

### ENHANCEMENTS

* Support Jobs lifecycle enhancements (new operations `submit`, `run`, `cancel`) ([GH-196](https://github.com/ystia/yorc/issues/196))
* Forbid the parallel execution of several scheduled actions. This is for instance used for the asynchronous run operation of Jobs. This will prevent a same action to be scheduled in parallel (for jobs it will prevent checking and doing same actions several times) ([GH-230](https://github.com/ystia/yorc/issues/230))
* Generate Alien 2.1-compatible events ([GH-148](https://github.com/ystia/yorc/issues/148))

### BUG FIXES

* No output properties for services on GKE ([GH-214](https://github.com/ystia/yorc/issues/214))
* K8S service IP missing in runtime view when deploying on GKE ([GH-215](https://github.com/ystia/yorc/issues/215))
* Bootstrap of HA setup fails on GCP, at step configuring the NFS Client component ([GH-218](https://github.com/ystia/yorc/issues/218))
* Fix issue when default yorc.pem is used by Ansible with ssh-agent ([GH-233](https://github.com/ystia/yorc/issues/233))
* Publish workflow events when custom workflow is finished ([GH-234](https://github.com/ystia/yorc/issues/234))
* Bootstrap without internet access fails to get terraform plugins for local yorc ([GH-239](https://github.com/ystia/yorc/issues/239))
* CUDA_VISIBLE_DEVICES contains some unwanted unprintable characters [GH-210](https://github.com/ystia/yorc/issues/210))

## 3.1.0-M7 (December 07, 2018)

### DEPENDENCIES

* The orchestrator requires now at least Ansible 2.7.2 (upgrade from 2.6.3 introduced in [GH-194](https://github.com/ystia/yorc/issues/194))

### FEATURES

* Allow to bootstrap a full stack Alien4Cloud/Yorc setup using yorc CLI ([GH-131](https://github.com/ystia/yorc/issues/131))

### ENHANCEMENTS

* Use ssh-agent to not write ssh private keys on disk ([GH-201](https://github.com/ystia/yorc/issues/201))

### BUG FIXES

* ConnectTo relationship not working for kubernetes topologies ([GH-212](https://github.com/ystia/yorc/issues/212))

## 3.1.0-M6 (November 16, 2018)

### FEATURES

* Support GCE virtual private networks (VPC) ([GH-80](https://github.com/ystia/yorc/issues/80))
* Support Kubernetes Jobs. ([GH-86](https://github.com/ystia/yorc/issues/86))

### ENHANCEMENTS

* Allow user to provide an already existing namespace to use when creating Kubernetes resources ([GH-76](https://github.com/ystia/yorc/issues/76))

### BUG FIXES

* Generate unique names for GCP resources ([GH-177](https://github.com/ystia/yorc/issues/177))
* Need a HOST public_ip_address attribute on Hosts Pool compute nodes ([GH-199](https://github.com/ystia/yorc/issues/199))

## 3.1.0-M5 (October 26, 2018)

### FEATURES

* Support GCE Block storages. ([GH-82](https://github.com/ystia/yorc/issues/81))

### ENHANCEMENTS

* Concurrent workflows and custom commands executions are now allowed except when a deployment/undeployment/scaling operation is in progress ([GH-182](https://github.com/ystia/yorc/issues/182))
* Enable scaling of Kubernetes deployments ([GH-77](https://github.com/ystia/yorc/issues/77))

## 3.1.0-M4 (October 08, 2018)

### DEPENDENCIES

* The orchestrator requires now at least Terraform 0.11.8 and following Terraform plugins (with corresponding version constraints): `Consul (~> 2.1)`, `AWS (~> 1.36)`, `OpenStack (~> 1.9)`, `Google (~ 1.18)` and `null provider (~ 1.0)`. (Terraform upgrade from 0.9.11 introduced in [GH-82](https://github.com/ystia/yorc/issues/82))
* Consul version updated to 1.2.3

### FEATURES

* Support GCE Public IPs. ([GH-82](https://github.com/ystia/yorc/issues/82))

### IMPROVEMENTS

* Split workflow execution unit to step in order to allow a unique workflow to be executed by multiple Yorc instances. ([GH-93](https://github.com/ystia/yorc/issues/93))
* Make the run step of a Job execution asynchronous not to block a worker during the duration of the job. ([GH-85](https://github.com/ystia/yorc/issues/85))
* Added configuration parameters in Kubernetes infrastructure allowing to connect from outside to a cluster created on Google Kubernetes Engine ([GH-162](https://github.com/ystia/yorc/issues/162))
* Allow to upgrade from version 3.0.0 to a newer version without loosing existing data ([GH-130](https://github.com/ystia/yorc/issues/130))

### BUG FIXES

* Inputs are not injected into Slurm (srun) jobs ([GH-161](https://github.com/ystia/yorc/issues/161))
* Yorc consul service registration fails if using TLS ([GH-153](https://github.com/ystia/yorc/issues/153))
* Retrieving operation output when provisioning several instances resolves to the same value for all instances even if they are actually different ([GH-171](https://github.com/ystia/yorc/issues/171))

## 3.1.0-M3 (September 14, 2018)

### IMPROVEMENTS

* Allow to use 'In cluster' authentication when Yorc is deployed on Kubernetes. This allows to use credentials provided by Kubernetes itself. ([GH-156](https://github.com/ystia/yorc/issues/156))

### BUG FIXES

* REQ_TARGET keyword into TOSCA functions was broken. This was introduced during the upgrade to Alien4Cloud 2.0 that changed how requirements definition on node templates ([GH-159](https://github.com/ystia/yorc/issues/159))
* Parse Alien specific way of defining properties on relationships ([GH-155](https://github.com/ystia/yorc/issues/155))

## 3.1.0-M2 (August 24, 2018)

### DEPENDENCIES

* The orchestrator requires now at least Ansible 2.6.3 (upgrade from 2.4.1 introduced in [GH-146](https://github.com/ystia/yorc/issues/146))

### IMPROVEMENTS

* Providing Ansible task output in Yorc logs as soon as the task has finished ([GH-146](https://github.com/ystia/yorc/issues/146))

### BUG FIXES

* Parse of TOSCA value assignment literals as string. This prevents issues on strings being interpreted as float and rounded when converted back into strings (GH-137)
* Install missing dependency `jmespath` required by the `json_query` filter of Ansible (GH-139)
* Capabilities context props & attribute are not injected anymore for Ansible recipes implementation (GH-141)

## 3.1.0-M1 (August 6, 2018)

### FEATURES

* Manage applications secrets (GH-134)

### IMPROVEMENTS

* Relax errors on TOSCA get_attributes function resolution that may produce empty results instead of errors (GH-75)

### BUG FIXES

* Fix build issues on go1.11 (GH-72)

## 3.0.0 (July 11, 2018)

### Naming & Open Source community

Yorc 3.0.0 is the first major version since we open-sourced the formerly known Janus project. Previous versions have been made available on GitHub.

We are still shifting some of our tooling like road maps and backlogs publicly available tools. The idea is to make project management clear and to open Yorc to external contributions.

### Shifting to Alien4Cloud 2.0

Alien4Cloud released recently a fantastic major release with new features leveraged by Yorc to deliver a great orchestration solution.

Among many features, the ones we will focus on below are:

* UI redesign: Alien4Cloud 2.0.0 includes various changes in UI in order to make it more consistent and easier to use.
* Topology modifiers: Alien4Cloud 2.0.0 allows to define modifiers that could be executed in various phases prior to the deployment. Those modifiers allow to transform a given TOSCA topology.

### New GCP infrastructure

We are really excited to announce our first support of [Google Cloud Platform](https://cloud.google.com/).

Yorc now natively supports [Google Compute Engine](https://cloud.google.com/compute/) to create compute on demand on GCE.

### New Hosts Pool infrastructure

Yorc 3.0.0 supports a new infrastructure that we called "Hosts Pool". It allows to register generic hosts into Yorc and let Yorc allocate them for deployments. These hosts can be anything, VMs, physical machines, containers, ... whatever as long as we can ssh into them for provisioning. Yorc exposes a REST API and a CLI that allow to manage the hosts pool, making it easy to integrate it with other tools.

For more informations about the Hosts Pool infrastructure, check out [our dedicated documentation](http://yorc.readthedocs.io/en/latest/infrastructures.html#hosts-pool).

### Slurm infrastructure

We made some improvements with our Slurm integration:

* We now support Slurm "features" (which are basically tags on nodes) and "constraints" syntax to allocate nodes. [Examples here](https://wiki.rc.usf.edu/index.php/SLURM_Using_Features_and_Constraints).
* Support of srun and sbatch commands (see Jobs scheduling below)

### Refactoring Kubernetes infrastructure support

In Yorc 2 we made a first experimental integration with Kubernetes. This support and associated TOSCA types are deprecated in Yorc 3.0. Instead we switched to [new TOSCA types defined collectively with Alien4Cloud](http://alien4cloud.github.io/#/documentation/2.0.0/orchestrators/kubernetes/kubernetes_walkthrough.html).

This new integration will allow to build complex Kubernetes topologies.

### Support of Alien4Cloud Services

[Alien4Cloud has a great feature called "Services"](http://alien4cloud.github.io/common/features.html#/documentation/2.0.0/concepts/services.html). It allows both to define part of an application to be exposed as a service so that it can be consumed by other applications, or to register an external service in Alien4Cloud to be exposed and consumed by applications.

This feature allows to build new use cases like cross-infrastructure deployments or shared services among many others.

We are very excited to support it!

### Operations on orchestrator's host

Yet another super interesting feature! Until now TOSCA components handled by Yorc were designed to be hosted on a compute (whatever it was) that means that component's life-cycle scripts were executed on the provisioned compute. This feature allows to design components that will not necessary be hosted on a compute, and if not, life-cycle scripts are executed on the Yorc's host.

This opens a wide range of new use cases. You can for instance implement new computes implementations in pure TOSCA by calling cloud-providers CLI tools or interact with external services

Icing on the cake, for security reasons those executions are by default sand-boxed into containers to protect the host from mistakes and malicious usages.

### Jobs scheduling

This release brings a tech preview support of jobs scheduling. It allows to design workloads made of Jobs that could interact with each other and with other "standard" TOSCA component within an application. We worked hard together with the Alien4Cloud team to extent TOSCA to support Jobs scheduling.

In this release we mainly focused on the integration with Slurm for supporting this feature (but we are also working on Kubernetes for the next release :smile:). Bellow are new supported TOSCA types and implementations:

* SlurmJobs: will lead to issuing a srun command with a given executable file.  
* SlurmBatch: will lead to issuing a sbatch command with a given batch file and associated executables
* Singularity integration: allows to execute a Singularity container instead of an executable file.

### Mutual SSL auth between Alien & Yorc

Alien4Cloud and Yorc can now mutually authenticate themselves with TLS certificates.

### New Logs formating

We constantly try to improve feedback returned to our users about runtime execution. In this release we are publishing logs with more context on the node/instance/operation/interface to which the log relates to.

### Monitoring

Yorc 3.0 brings foundations on applicative monitoring, it allows to monitor compute liveness at a interval defined by the user. When a compute goes down or up we use or events API to notify the user and Alien4Cloud to monitor an application visually within the runtime view.

Our monitoring implementation was designed to be a fault-tolerant service.<|MERGE_RESOLUTION|>--- conflicted
+++ resolved
@@ -14,14 +14,9 @@
 * Instances are adding into topology before creating task ([GH-289](https://github.com/ystia/yorc/issues/289)
 * Missing events for uninstall workflow in purge task ([GH-302](https://github.com/ystia/yorc/issues/302)
 * All ssh connections to Slurm are killed if ssh server has reached the max number of allowed sessions ([GH-291](https://github.com/ystia/yorc/issues/291)
-<<<<<<< HEAD
-* It can take a considerable delay for a deployment to change status to UNDEPLOYMENT_IN_PROGRESS ([GH-306](https://github.com/ystia/yorc/issues/306))
-* Slurm job monitoring is not designed for concurrency ([GH-308](https://github.com/ystia/yorc/issues/308))
-=======
 * It can take a considerable delay for a deployment to change status to UNDEPLOYMENT_IN_PROGRESS ([GH-306](https://github.com/ystia/yorc/issues/306)
 * Slurm job monitoring is not designed for concurrency ([GH-308](https://github.com/ystia/yorc/issues/308)
 * SSH Session pool: Panic if connection failed, this impacts Slurm infrastructure ([GH-315](https://github.com/ystia/yorc/issues/315))
->>>>>>> e8f8aee2
 
 ### ENHANCEMENTS
 
