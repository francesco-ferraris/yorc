// Package config defines configuration structures
package config

import (
	"time"
)

// DefaultConsulPubMaxRoutines is the default maximum number of parallel goroutines used to store keys/values in Consul
//
// See consulutil package for more details
const DefaultConsulPubMaxRoutines int = 500

// DefaultWorkersNumber is the default number of workers in the Janus server
const DefaultWorkersNumber int = 3

// DefaultHTTPPort is the default port number for the HTTP REST API
const DefaultHTTPPort int = 8800

// DefaultHTTPAddress is the default listening address for the HTTP REST API
const DefaultHTTPAddress string = "0.0.0.0"

// DefaultPluginDir is the default path for the plugin directory
const DefaultPluginDir = "plugins"

// DefaultServerGracefulShutdownTimeout is the default timeout for a graceful shutdown of a Janus server before exiting
const DefaultServerGracefulShutdownTimeout = 5 * time.Minute

//DefaultKeepOperationRemotePath is set to true by default in order to remove path created to store operation artifacts on nodes.
const DefaultKeepOperationRemotePath = false

// Configuration holds config information filled by Cobra and Viper (see commands package for more information)
type Configuration struct {
	AnsibleUseOpenSSH             bool
	AnsibleDebugExec              bool
	PluginsDirectory              string        `json:"plugins_directory,omitempty"`
	WorkingDirectory              string        `json:"working_directory,omitempty"`
	WorkersNumber                 int           `json:"workers_number,omitempty"`
	ServerGracefulShutdownTimeout time.Duration `json:"server_graceful_shutdown_timeout"`
	HTTPPort                      int           `json:"http_port,omitempty"`
	HTTPAddress                   string        `json:"http_address,omitempty"`
	KeyFile                       string        `json:"key_file,omitempty"`
	CertFile                      string        `json:"cert_file,omitempty"`
	OSAuthURL                     string        `json:"os_auth_url,omitempty"`
	OSTenantID                    string        `json:"os_tenant_id,omitempty"`
	OSTenantName                  string        `json:"os_tenant_name,omitempty"`
	OSUserName                    string        `json:"os_user_name,omitempty"`
	OSPassword                    string        `json:"os_password,omitempty"`
	OSRegion                      string        `json:"os_region,omitempty"`
<<<<<<< HEAD
	OSInsecure                    string        `json:"os_insecure,omitempty"`
	OSCACert                      string        `json:"os_cacert_file,omitempty"`
	OSCert                        string        `json:"os_cert,omitempty"`
	OSKey                         string        `json:"os_key,omitempty"`
=======
	KeepOperationRemotePath       bool          `json:"keep_operation_remote_path,omitempty"`
>>>>>>> 5c5e1094
	ResourcesPrefix               string        `json:"os_prefix,omitempty"`
	OSPrivateNetworkName          string        `json:"os_private_network_name,omitempty"`
	OSPublicNetworkName           string        `json:"os_public_network_name,omitempty"`
	OSDefaultSecurityGroups       []string      `json:"os_default_security_groups,omitempty"`
	ConsulToken                   string        `json:"consul_token,omitempty"`
	ConsulDatacenter              string        `json:"consul_datacenter,omitempty"`
	ConsulAddress                 string        `json:"consul_address,omitempty"`
	ConsulKey                     string        `json:"consul_key_file,omitempty"`
	ConsulCert                    string        `json:"consul_cert_file,omitempty"`
	ConsulCA                      string        `json:"consul_ca_cert,omitempty"`
	ConsulCAPath                  string        `json:"consul_ca_path,omitempty"`
	ConsulSSL                     bool          `json:"consul_ssl,omitempty"`
	ConsulSSLVerify               bool          `json:"consul_ssl_verify,omitempty"`
	ConsulPubMaxRoutines          int           `json:"rest_consul_publisher_max_routines,omitempty"`
	KubemasterIP                  string        `json:"kube_ip,omitpempty"`
}<|MERGE_RESOLUTION|>--- conflicted
+++ resolved
@@ -46,14 +46,11 @@
 	OSUserName                    string        `json:"os_user_name,omitempty"`
 	OSPassword                    string        `json:"os_password,omitempty"`
 	OSRegion                      string        `json:"os_region,omitempty"`
-<<<<<<< HEAD
 	OSInsecure                    string        `json:"os_insecure,omitempty"`
 	OSCACert                      string        `json:"os_cacert_file,omitempty"`
 	OSCert                        string        `json:"os_cert,omitempty"`
 	OSKey                         string        `json:"os_key,omitempty"`
-=======
 	KeepOperationRemotePath       bool          `json:"keep_operation_remote_path,omitempty"`
->>>>>>> 5c5e1094
 	ResourcesPrefix               string        `json:"os_prefix,omitempty"`
 	OSPrivateNetworkName          string        `json:"os_private_network_name,omitempty"`
 	OSPublicNetworkName           string        `json:"os_public_network_name,omitempty"`
