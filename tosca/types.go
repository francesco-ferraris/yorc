package tosca

type NodeType struct {
	DerivedFrom  string                            `yaml:"derived_from,omitempty"`
	Version      string                            `yaml:"version,omitempty"`
	Description  string                            `yaml:"description,omitempty"`
	Properties   map[string]PropertyDefinition     `yaml:"properties,omitempty"`
	Attributes   map[string]AttributeDefinition    `yaml:"attributes,omitempty"`
	Requirements []RequirementDefinitionMap        `yaml:"requirements,omitempty,flow"`
	Capabilities map[string]CapabilityDefinition   `yaml:"capabilities,omitempty"`
	Interfaces   map[string]InterfaceDefinitionMap `yaml:"interfaces,omitempty"`
<<<<<<< HEAD
	Artifacts    map[string]ArtifactDefinition     `yaml:"artifacts,omitempty"`
}

type RelationshipType struct {
	DerivedFrom  		string                            	`yaml:"derived_from,omitempty"`
	Version     		string                            	`yaml:"version,omitempty"`
	Description  		string                            	`yaml:"description,omitempty"`
	Properties   		map[string]PropertyDefinition     	`yaml:"properties,omitempty"`
	Attributes   		map[string]AttributeDefinition    	`yaml:"attributes,omitempty"`
	Interfaces   		map[string]InterfaceDefinitionMap 	`yaml:"interfaces,omitempty"`
	ValidTargetTypes 	[]string				`yaml:"valid_target_types,omitempty"`
=======
	Artifacts    ArtifactDefMap                    `yaml:"artifacts,omitempty"`
}

type RelationshipType struct {
	DerivedFrom      string                            `yaml:"derived_from,omitempty"`
	Version          string                            `yaml:"version,omitempty"`
	Description      string                            `yaml:"description,omitempty"`
	Properties       map[string]PropertyDefinition     `yaml:"properties,omitempty"`
	Attributes       map[string]AttributeDefinition    `yaml:"attributes,omitempty"`
	Interfaces       map[string]InterfaceDefinitionMap `yaml:"interfaces,omitempty"`
	ValidTargetTypes []string                          `yaml:"valid_target_types,omitempty"`
}

type CapabilityType struct {
	DerivedFrom      string                         `yaml:"derived_from,omitempty"`
	Version          string                         `yaml:"version,omitempty"`
	Description      string                         `yaml:"description,omitempty"`
	Properties       map[string]PropertyDefinition  `yaml:"properties,omitempty"`
	Attributes       map[string]AttributeDefinition `yaml:"attributes,omitempty"`
	ValidSourceTypes []string                       `yaml:"valid_source_types,omitempty,flow"`
>>>>>>> 867a2987
}<|MERGE_RESOLUTION|>--- conflicted
+++ resolved
@@ -9,19 +9,6 @@
 	Requirements []RequirementDefinitionMap        `yaml:"requirements,omitempty,flow"`
 	Capabilities map[string]CapabilityDefinition   `yaml:"capabilities,omitempty"`
 	Interfaces   map[string]InterfaceDefinitionMap `yaml:"interfaces,omitempty"`
-<<<<<<< HEAD
-	Artifacts    map[string]ArtifactDefinition     `yaml:"artifacts,omitempty"`
-}
-
-type RelationshipType struct {
-	DerivedFrom  		string                            	`yaml:"derived_from,omitempty"`
-	Version     		string                            	`yaml:"version,omitempty"`
-	Description  		string                            	`yaml:"description,omitempty"`
-	Properties   		map[string]PropertyDefinition     	`yaml:"properties,omitempty"`
-	Attributes   		map[string]AttributeDefinition    	`yaml:"attributes,omitempty"`
-	Interfaces   		map[string]InterfaceDefinitionMap 	`yaml:"interfaces,omitempty"`
-	ValidTargetTypes 	[]string				`yaml:"valid_target_types,omitempty"`
-=======
 	Artifacts    ArtifactDefMap                    `yaml:"artifacts,omitempty"`
 }
 
@@ -42,5 +29,14 @@
 	Properties       map[string]PropertyDefinition  `yaml:"properties,omitempty"`
 	Attributes       map[string]AttributeDefinition `yaml:"attributes,omitempty"`
 	ValidSourceTypes []string                       `yaml:"valid_source_types,omitempty,flow"`
->>>>>>> 867a2987
+}
+
+type RelationshipType struct {
+	DerivedFrom  		string                            	`yaml:"derived_from,omitempty"`
+	Version     		string                            	`yaml:"version,omitempty"`
+	Description  		string                            	`yaml:"description,omitempty"`
+	Properties   		map[string]PropertyDefinition     	`yaml:"properties,omitempty"`
+	Attributes   		map[string]AttributeDefinition    	`yaml:"attributes,omitempty"`
+	Interfaces   		map[string]InterfaceDefinitionMap 	`yaml:"interfaces,omitempty"`
+	ValidTargetTypes 	[]string				`yaml:"valid_target_types,omitempty"`
 }