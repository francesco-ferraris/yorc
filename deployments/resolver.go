// Copyright 2018 Bull S.A.S. Atos Technologies - Bull, Rue Jean Jaures, B.P.68, 78340, Les Clayes-sous-Bois, France.
//
// Licensed under the Apache License, Version 2.0 (the "License");
// you may not use this file except in compliance with the License.
// You may obtain a copy of the License at
//
//      http://www.apache.org/licenses/LICENSE-2.0
//
// Unless required by applicable law or agreed to in writing, software
// distributed under the License is distributed on an "AS IS" BASIS,
// WITHOUT WARRANTIES OR CONDITIONS OF ANY KIND, either express or implied.
// See the License for the specific language governing permissions and
// limitations under the License.

package deployments

import (
	"fmt"
	"strconv"
	"strings"

	"github.com/ystia/yorc/helper/collections"
	"github.com/ystia/yorc/log"
	"github.com/ystia/yorc/vault"
	yaml "gopkg.in/yaml.v2"

	"context"
	"github.com/hashicorp/consul/api"
	"github.com/pkg/errors"
	"github.com/ystia/yorc/events"
	"github.com/ystia/yorc/tosca"
)

// DefaultVaultClient is the default Vault Client used to resolve get_secret functions
// it is nil by default and should be set by the one who created the client
var DefaultVaultClient vault.Client

const funcKeywordSELF string = "SELF"
const funcKeywordHOST string = "HOST"
const funcKeywordSOURCE string = "SOURCE"
const funcKeywordTARGET string = "TARGET"

// R_TARGET has a special meaning for A4C but we just consider it as an alias for TARGET
const funcKeywordRTARGET string = "R_TARGET"
const funcKeywordREQTARGET string = "REQ_TARGET"

// functionResolver is used to resolve TOSCA functions
type functionResolver struct {
	kv               *api.KV
	deploymentID     string
	nodeName         string
	instanceName     string
	requirementIndex string
}

type resolverContext func(*functionResolver)

func (fr *functionResolver) context(contexts ...resolverContext) *functionResolver {
	for _, ctx := range contexts {
		ctx(fr)
	}
	return fr
}

func resolver(kv *api.KV, deploymentID string) *functionResolver {
	return &functionResolver{kv: kv, deploymentID: deploymentID}
}

func withNodeName(nodeName string) resolverContext {
	return func(fr *functionResolver) {
		fr.nodeName = nodeName
	}
}

func withInstanceName(instanceName string) resolverContext {
	return func(fr *functionResolver) {
		fr.instanceName = instanceName
	}
}

func withRequirementIndex(reqIndex string) resolverContext {
	return func(fr *functionResolver) {
		fr.requirementIndex = reqIndex
	}
}

func (fr *functionResolver) resolveFunction(fn *tosca.Function) (string, bool, error) {
	if fn == nil {
		return "", false, errors.Errorf("Trying to resolve a nil function")
	}
	operands := make([]string, len(fn.Operands))
	for i, op := range fn.Operands {
		if op.IsLiteral() {
			var err error
			s := op.String()
			if isQuoted(s) {
				s, err = strconv.Unquote(s)
				if err != nil {
					return "", false, errors.Wrapf(err, "failed to unquote literal operand of function %v", fn)
				}
			}
			operands[i] = s
		} else {
			subFn := op.(*tosca.Function)
			r, found, err := fr.resolveFunction(subFn)
			if err != nil {
				return "", false, err
			}
			if found {
				operands[i] = r
			}
		}
	}
	switch fn.Operator {
	case tosca.ConcatOperator:
		return strings.Join(operands, ""), true, nil
	case tosca.GetInputOperator:
<<<<<<< HEAD
		return fr.resolveGetInput(operands)
	case tosca.GetSecretOperator:
		return fr.resolveGetSecret(operands)
=======
		res, err := fr.resolveGetInput(operands)
		return res, err == nil, err
>>>>>>> 5cc56547
	case tosca.GetOperationOutputOperator:
		res, err := fr.resolveGetOperationOutput(operands)
		return res, err == nil, err
	case tosca.GetPropertyOperator:
		return fr.resolveGetPropertyOrAttribute("property", operands)
	case tosca.GetAttributeOperator:
		return fr.resolveGetPropertyOrAttribute("attribute", operands)
	}
	return "", false, errors.Errorf("Unsupported function %q", string(fn.Operator))
}

func (fr *functionResolver) resolveGetInput(operands []string) (string, error) {
	if len(operands) < 1 {
		return "", errors.Errorf("expecting at least one parameter for a get_input function")
	}
	args := getFuncNestedArgs(operands...)
	return GetInputValue(fr.kv, fr.deploymentID, args[0], args[1:]...)
}

func (fr *functionResolver) resolveGetOperationOutput(operands []string) (string, error) {
	if len(operands) != 4 {
		return "", errors.Errorf("expecting exactly four parameters for a get_operation_output function")
	}
	entity := operands[0]
	ifName := operands[1]
	opName := operands[2]
	varName := operands[3]
	if fr.instanceName == "" {
		return "", errors.Errorf(`Can't resolve "get_operation_output: [%s]" without a specified instance name`, strings.Join(operands, ", "))
	}
	switch entity {
	case funcKeywordHOST:
		return "", errors.Errorf("Keyword %q not supported for function get_operation_output", funcKeywordHOST)
	case funcKeywordSELF, funcKeywordSOURCE:
		if fr.requirementIndex != "" {
			// Relationship case
			return GetOperationOutputForRelationship(fr.kv, fr.deploymentID, fr.nodeName, fr.instanceName, fr.requirementIndex, ifName, opName, varName)
		}
		// Node case
		// Check entity
		if entity == funcKeywordSOURCE {
			return "", errors.Errorf("Keyword %q not supported for an node expression (only supported in relationships)", funcKeywordSOURCE)
		}
		output, err := GetOperationOutputForNode(fr.kv, fr.deploymentID, fr.nodeName, fr.instanceName, ifName, opName, varName)
		if err != nil || output != "" {
			return output, err
		}
		// Workaround to be backward compatible lets look at relationships
		return getOperationOutputForRequirements(fr.kv, fr.deploymentID, fr.nodeName, fr.instanceName, ifName, opName, varName)
	case funcKeywordTARGET, funcKeywordRTARGET:
		if fr.requirementIndex != "" {
			return "", errors.Errorf("Keyword %q not supported for an node expression (only supported in relationships)", funcKeywordTARGET)
		}
		targetNode, err := GetTargetNodeForRequirement(fr.kv, fr.deploymentID, fr.nodeName, fr.requirementIndex)
		if err != nil {
			return "", err
		}
		return GetOperationOutputForRelationship(fr.kv, fr.deploymentID, targetNode, fr.instanceName, fr.requirementIndex, ifName, opName, varName)
	default:
		instanceIDs, err := GetNodeInstancesIds(fr.kv, fr.deploymentID, entity)
		if err != nil {
			return "", err
		}
		if collections.ContainsString(instanceIDs, fr.instanceName) {
			return GetOperationOutputForNode(fr.kv, fr.deploymentID, entity, fr.instanceName, ifName, opName, varName)
		}
		for _, id := range instanceIDs {
			// by default take the first one
			return GetOperationOutputForNode(fr.kv, fr.deploymentID, entity, id, ifName, opName, varName)
		}

		return "", errors.Errorf(`Can't resolve "get_operation_output: [%s]" can't find a valid instance for %q`, strings.Join(operands, ", "), entity)
	}
}

func (fr *functionResolver) resolveGetPropertyOrAttribute(rType string, operands []string) (string, bool, error) {
	funcString := fmt.Sprintf("get_%s: [%s]", rType, strings.Join(operands, ", "))
	if len(operands) < 2 {
		return "", false, errors.Errorf("expecting at least two parameters for a get_%s function (%s)", rType, funcString)
	}
	if rType == "attribute" && fr.instanceName == "" {
		return "", false, errors.Errorf(`Can't resolve %q without a specified instance name`, funcString)
	}
	entity := operands[0]

	if entity == funcKeywordHOST && fr.requirementIndex != "" {
		return "", false, errors.Errorf(`Can't resolve %q %s keyword is not supported in the context of a relationship`, funcString, funcKeywordHOST)
	} else if fr.requirementIndex == "" && (entity == funcKeywordSOURCE || entity == funcKeywordTARGET || entity == funcKeywordRTARGET) {
		return "", false, errors.Errorf(`Can't resolve %q %s keyword is supported only in the context of a relationship`, funcString, entity)
	}
	// First get the node on which we should resolve the get_property

	var err error
	var actualNode string
	switch entity {
	case funcKeywordSELF, funcKeywordSOURCE:
		actualNode = fr.nodeName
	case funcKeywordHOST:
		actualNode, err = GetHostedOnNode(fr.kv, fr.deploymentID, fr.nodeName)
		if err != nil {
			return "", false, err
		}
	case funcKeywordTARGET, funcKeywordRTARGET:
		actualNode, err = GetTargetNodeForRequirement(fr.kv, fr.deploymentID, fr.nodeName, fr.requirementIndex)
		if err != nil {
			return "", false, err
		}
	case funcKeywordREQTARGET:
		actualNode, err = GetTargetNodeForRequirementByName(fr.kv, fr.deploymentID, fr.nodeName, operands[1])
		if err != nil {
			return "", false, err
		}
	default:
		actualNode = entity
	}

	if actualNode == "" {
		return "", false, errors.Errorf(`Can't resolve %q without a specified node name`, funcString)
	}
	var args []string
	var found bool
	var result string
	// Check if second param is a capability or requirement
	// this does not makes sens for a REQTARGET
	if entity != funcKeywordREQTARGET {
		if len(operands) > 2 {
			cap, err := GetNodeCapabilityType(fr.kv, fr.deploymentID, actualNode, operands[1])
			if err != nil {
				return "", false, err
			}
			if cap != "" {
				args := getFuncNestedArgs(operands[2:]...)
				if rType == "attribute" {
					found, result, err = GetInstanceCapabilityAttribute(fr.kv, fr.deploymentID, actualNode, fr.instanceName, operands[1], args[0], args[1:]...)
				} else {
					found, result, err = GetCapabilityProperty(fr.kv, fr.deploymentID, actualNode, operands[1], args[0], args[1:]...)
				}
				if err != nil || found {
					return result, false, err
				}
				// Else lets continue
			}
			// TODO requirement not supported in Alien
		}
		args = getFuncNestedArgs(operands[1:]...)
	} else {
		args = getFuncNestedArgs(operands[2:]...)
	}

	if rType == "attribute" {
		if entity == funcKeywordSELF && fr.requirementIndex != "" {
			found, result, err = GetRelationshipAttributeFromRequirement(fr.kv, fr.deploymentID, actualNode, fr.instanceName, fr.requirementIndex, args[0], args[1:]...)
		} else {
			found, result, err = GetInstanceAttribute(fr.kv, fr.deploymentID, actualNode, fr.instanceName, args[0], args[1:]...)
		}
	} else {
		if entity == funcKeywordSELF && fr.requirementIndex != "" {
			found, result, err = GetRelationshipPropertyFromRequirement(fr.kv, fr.deploymentID, actualNode, fr.requirementIndex, args[0], args[1:]...)
		} else {
			found, result, err = GetNodeProperty(fr.kv, fr.deploymentID, actualNode, args[0], args[1:]...)
		}
	}
	if err != nil {
		return "", false, err
	}

	// A not found attribute is considered as acceptable for GetAttribute function and so doesn't return any error
	if !found && rType == "attribute" {
		ctx := events.NewContext(context.Background(), events.LogOptionalFields{events.NodeID: fr.nodeName, events.InstanceID: fr.instanceName})
		events.WithContextOptionalFields(ctx).NewLogEntry(events.LogLevelWARN, fr.deploymentID).Registerf("[WARNING] The attribute %q hasn't be found for deployment: %, node: %q, instance: %q in expression %q", args[0], fr.deploymentID, fr.nodeName, fr.instanceName, funcString)
		return "", false, nil
	} else if !found {
		log.Debugf("Deployment %q, node %q, can't resolve expression %q", fr.deploymentID, fr.nodeName, funcString)
		return "", false, errors.Errorf("Can't resolve expression %q", funcString)
	}
	return result, true, nil
}

func getFuncNestedArgs(nestedKeys ...string) []string {
	res := make([]string, 0, len(nestedKeys))
	for _, key := range nestedKeys {
		// Alien way for nested keys . to separe keys and [index] for arrays
		// ex: complex_prop.nested_array[0]
		res = append(res, strings.Split(strings.Replace(strings.Replace(key, "]", "", -1), "[", ".", -1), ".")...)
	}
	return res
}

func resolveValueAssignmentAsString(kv *api.KV, deploymentID, nodeName, instanceName, requirementIndex, valueAssignment string, nestedKeys ...string) (string, error) {
	// Function
	var found bool
	va := &tosca.ValueAssignment{}
	err := yaml.Unmarshal([]byte(valueAssignment), va)
	if err != nil {
		return "", errors.Wrapf(err, "Failed to parse TOSCA function %q for node %q", valueAssignment, nodeName)
	}
	r := resolver(kv, deploymentID).context(withNodeName(nodeName), withInstanceName(instanceName), withRequirementIndex(requirementIndex))
	valueAssignment, found, err = r.resolveFunction(va.GetFunction())
	if err != nil {
		return "", err
	}
	if !found {
		ctx := events.NewContext(context.Background(), events.LogOptionalFields{events.NodeID: nodeName, events.InstanceID: instanceName})
		events.WithContextOptionalFields(ctx).NewLogEntry(events.LogLevelWARN, deploymentID).Registerf("[WARNING] The value assignment %q hasn't be resolved for deployment: %q, node: %q, instance: %q. An empty string is returned instead", valueAssignment, deploymentID, nodeName, instanceName)
	}
	return valueAssignment, nil
}

func isQuoted(s string) bool {
	return len(s) >= 2 && s[0] == '"' && s[len(s)-1] == '"'
}

func (fr *functionResolver) resolveGetSecret(operands []string) (string, error) {
	if len(operands) < 1 {
		return "", errors.New("expecting at least one parameter for a get_secret function")
	}

	if DefaultVaultClient == nil {
		return "", errors.New("can't resolve get_secret function there is no vault client configured")
	}
	var options []string
	if len(operands) > 1 {
		options = operands[1:]
	}
	secret, err := DefaultVaultClient.GetSecret(operands[0], options...)
	if err != nil {
		return "", err
	}
	return secret.String(), nil
}<|MERGE_RESOLUTION|>--- conflicted
+++ resolved
@@ -25,6 +25,7 @@
 	yaml "gopkg.in/yaml.v2"
 
 	"context"
+
 	"github.com/hashicorp/consul/api"
 	"github.com/pkg/errors"
 	"github.com/ystia/yorc/events"
@@ -115,14 +116,11 @@
 	case tosca.ConcatOperator:
 		return strings.Join(operands, ""), true, nil
 	case tosca.GetInputOperator:
-<<<<<<< HEAD
-		return fr.resolveGetInput(operands)
-	case tosca.GetSecretOperator:
-		return fr.resolveGetSecret(operands)
-=======
 		res, err := fr.resolveGetInput(operands)
 		return res, err == nil, err
->>>>>>> 5cc56547
+	case tosca.GetSecretOperator:
+		res, err := fr.resolveGetSecret(operands)
+		return res, err == nil, err
 	case tosca.GetOperationOutputOperator:
 		res, err := fr.resolveGetOperationOutput(operands)
 		return res, err == nil, err
