package ansible

import (
	"bytes"
<<<<<<< HEAD
	"context"
=======
	"encoding/csv"
>>>>>>> 0655a163
	"fmt"
	"github.com/hashicorp/consul/api"
	"gopkg.in/yaml.v2"
	"io/ioutil"
	"novaforge.bull.com/starlings-janus/janus/deployments"
	"novaforge.bull.com/starlings-janus/janus/log"
	"novaforge.bull.com/starlings-janus/janus/tosca"
	"os"
	"os/exec"
	"path"
	"path/filepath"
	"strings"
	"text/template"
)

const output_custom_wrapper = `
[[[printf ". $HOME/.janus/%s/%s/%s" .NodeName .Operation .BasePrimary]]]
[[[range $artName, $art := .Output -]]]
[[[printf "echo %s,$%s >> $HOME/out.csv" $artName $artName]]]
[[[printf "chmod 777 $HOME/out.csv" ]]]
[[[printf "echo $%s" $artName]]]
[[[end]]]
`

const ansible_playbook = `
- name: Executing script {{ script_to_run }}
  hosts: all
  tasks:
    - file: path="{{ ansible_env.HOME}}/.janus/[[[.NodeName]]]/[[[.Operation]]]" state=directory mode=0755
    [[[if .HaveOutput]]]
    [[[printf  "- copy: src=\"{{ wrapper_location }}\" dest=\"{{ ansible_env.HOME}}/.janus/wrapper.sh\" mode=0744" ]]]
    [[[end]]]
    - copy: src="{{ script_to_run }}" dest="{{ ansible_env.HOME}}/.janus/[[[.NodeName]]]/[[[.Operation]]]" mode=0744
    [[[ range $artName, $art := .Artifacts -]]]
    [[[printf "- copy: src=\"%s/%s\" dest=\"{{ ansible_env.HOME}}/.janus/%s/%s/%s\"" $.OverlayPath $art $.NodeName $.Operation (path $art)]]]
    [[[end]]]
    [[[if not .HaveOutput]]]
    [[[printf "- shell: \"{{ ansible_env.HOME}}/.janus/%s/%s/%s\"" .NodeName .Operation .BasePrimary]]][[[else]]]
    [[[printf "- shell: \"/bin/bash -l {{ ansible_env.HOME}}/.janus/wrapper.sh\""]]][[[end]]]
      environment:
        [[[ range $key, $input := .Inputs -]]]
        [[[ if (len $input) gt 0]]][[[printf  "%s: %s" $key $input]]][[[else]]]
        [[[printf  "%s: \"\"" $key]]]
        [[[end]]]
        [[[end]]][[[ range $artName, $art := .Artifacts -]]]
        [[[printf "%s: \"{{ ansible_env.HOME}}/.janus/%v/%v/%s\"" $artName $.NodeName $.Operation $art]]]
        [[[end]]][[[ range $contextK, $contextV := .Context -]]]
        [[[printf "%s: %s" $contextK $contextV]]]
        [[[end]]]
    [[[if .HaveOutput]]]
    [[[printf "- fetch: src={{ ansible_env.HOME}}/out.csv dest={{dest_folder}} flat=yes" ]]]
    [[[end]]]
`

const ansible_config = `[defaults]
host_key_checking=False
timeout=600
`

type execution struct {
	kv            *api.KV
	DeploymentId  string
	NodeName      string
	Operation     string
	NodeType      string
	Inputs        map[string]string
	Primary       string
	BasePrimary   string
	Dependencies  []string
	Hosts         []string
	OperationPath string
	NodePath      string
	NodeTypePath  string
	Artifacts     map[string]string
	OverlayPath   string
	Context       map[string]string
	Output        map[string]string
	HaveOutput    bool
}

func newExecution(kv *api.KV, deploymentId, nodeName, operation string) (*execution, error) {
	exec := &execution{kv: kv,
		DeploymentId: deploymentId,
		NodeName:     nodeName,
		Operation:    operation}
	return exec, exec.resolveExecution()
}

func (e *execution) resolveArtifacts() error {
	log.Debugf("Resolving artifacts")
	artifacts := make(map[string]string)
	// First resolve node type artifacts then node template artifact if the is a conflict then node template will have the precedence
	// TODO deal with type inheritance
	paths := []string{path.Join(e.NodePath, "artifacts"), path.Join(e.NodeTypePath, "artifacts")}
	for _, apath := range paths {
		artsPaths, _, err := e.kv.Keys(apath+"/", "/", nil)
		if err != nil {
			return err
		}
		for _, artPath := range artsPaths {
			kvp, _, err := e.kv.Get(path.Join(artPath, "name"), nil)
			if err != nil {
				return err
			}
			if kvp == nil {
				return fmt.Errorf("Missing mandatory key in consul %q", path.Join(artPath, "name"))
			}
			artName := string(kvp.Value)
			kvp, _, err = e.kv.Get(path.Join(artPath, "file"), nil)
			if err != nil {
				return err
			}
			if kvp == nil {
				return fmt.Errorf("Missing mandatory key in consul %q", path.Join(artPath, "file"))
			}
			artifacts[artName] = string(kvp.Value)
		}
	}

	e.Artifacts = artifacts
	log.Debugf("Resolved artifacts: %v", e.Artifacts)
	return nil
}

func (e *execution) isRelationship() bool {
	if strings.Contains(e.OperationPath, "relationship") {
		return true
	}
	return false
}

func (e *execution) resolveInputs() error {
	log.Debug("resolving inputs")
	resolver := deployments.NewResolver(e.kv, e.DeploymentId, e.NodePath, e.NodeTypePath)
	inputs := make(map[string]string)
	inputKeys, _, err := e.kv.Keys(e.OperationPath+"/inputs/", "/", nil)
	if err != nil {
		return err
	}
	for _, input := range inputKeys {
		kvPair, _, err := e.kv.Get(input+"/name", nil)
		if err != nil {
			return err
		}
		if kvPair == nil {
			return fmt.Errorf("%s/name missing", input)
		}
		inputName := string(kvPair.Value)
		kvPair, _, err = e.kv.Get(input+"/expression", nil)
		if err != nil {
			return err
		}
		if kvPair == nil {
			return fmt.Errorf("%s/expression missing", input)
		}
		va := tosca.ValueAssignment{}
		yaml.Unmarshal(kvPair.Value, &va)
		inputValue, err := resolver.ResolveExpression(va.Expression, e.isRelationship())
		if err != nil {
			return err
		}
		inputs[inputName] = inputValue
	}
	e.Inputs = inputs

	log.Debugf("Resolved inputs: %v", e.Inputs)
	return nil
}

func (e *execution) resolveHosts(nodePath string) error {
	// e.nodePath
	log.Debugf("Resolving hosts.")
	log.Debugf("ip_address kv path %s/capabilities/endpoint/attributes/ip_address", nodePath)
	hosts := make([]string, 0)
	kvPair, _, err := e.kv.Get(nodePath+"/capabilities/endpoint/attributes/ip_address", nil)
	if err != nil {
		return err
	}
	if kvPair == nil {
		// Key not found look at host
		// TODO check TOSCA spec to know if we can rely on a requirement named 'host' in any cases
		kvPair, _, err = e.kv.Get(nodePath+"/requirements/host/node", nil)
		if err != nil {
			return err
		}
		if kvPair == nil {
			return fmt.Errorf("can't resolve attribute ip_address no more host to inspect")
		}
		return e.resolveHosts(path.Join(deployments.DeploymentKVPrefix, e.DeploymentId, "topology/nodes", string(kvPair.Value)))
	}
	e.Hosts = append(hosts, string(kvPair.Value))
	log.Debugf("Resolved hosts: %v", e.Hosts)
	return nil
}

func (e *execution) ReplaceMinus(str string) string {
	return strings.Replace(str, "-", "_", -1)
}

func (e *execution) resolveContext() error {
	metatype, _, err := e.kv.Get(path.Join(e.NodeTypePath, "metatype"), nil)
	if err != nil {
		return err
	}
	context := make(map[string]string)

	//TODO: Need to be improved with the runtime (INSTANCE,INSTANCES)
	new_node := e.ReplaceMinus(e.NodeName)
	context["NODE"] = new_node
	context["INSTANCE"] = new_node
	context["INSTANCES"] = new_node
	context["HOST"] = e.Hosts[0]

	if strings.Contains(string(metatype.Value), "Relationship") {

		context["SOURCE_NODE"] = new_node
		context["SOURCE_INSTANCE"] = new_node
		context["SOURCE_INSTANCES"] = new_node

		require, _, err := e.kv.Keys(filepath.Join(e.NodePath, "requirements"), "", nil)
		if err != nil {
			return err
		}
		for _, path := range require {
			if !strings.HasSuffix(path, "node") {
				continue
			}
			splitedPath2 := strings.Split(e.NodePath, "/")
			kvPair, _, _ := e.kv.Get(path, nil)
			log.Debugf(string(kvPair.Value))
			if !strings.Contains(string(kvPair.Value), "Storage") {

				nodePath := strings.Replace(e.NodePath, splitedPath2[len(splitedPath2)-1], string(kvPair.Value), -1)

				context["TARGET_NODE"] = e.ReplaceMinus(filepath.Base(nodePath))
				context["TARGET_INSTANCE"] = e.ReplaceMinus(filepath.Base(nodePath))
				context["TARGET_INSTANCES"] = e.ReplaceMinus(filepath.Base(nodePath))

				resolver := deployments.NewResolver(e.kv, e.DeploymentId, e.NodePath, e.NodeTypePath)
				params := make([]string, 0)
				params = append(params, "", "ip_address")
				nodePath2, err := resolver.FindInHost(nodePath, e.NodeTypePath, "capabilities/endpoint/attributes", params)

				if err != nil {
					return err
				}

				ip_addr, _, err := e.kv.Get(nodePath2+"/capabilities/endpoint/attributes/ip_address", nil)

				if err != nil {
					return err
				}

				context["TARGET_IP"] = string(ip_addr.Value)
				context[e.ReplaceMinus(filepath.Base(nodePath))+"_TARGET_IP"] = string(ip_addr.Value)
			}
		}

	}

	e.Context = context

	return nil
}

func (e *execution) resolveOperationOutput() error {
	log.Debugf(e.OperationPath)
	log.Debugf(e.Operation)

	//We get all the output of the NodeType
	pathList, _, err := e.kv.Keys(e.NodeTypePath+"/output/", "", nil)

	if err != nil {
		return err
	}

	output := make(map[string]string)

	//For each type we compare if we are in the good lifecycle operation
	for _, path := range pathList {
		tmp := strings.Split(e.Operation, ".")
		if strings.Contains(path, tmp[len(tmp)-1]) {
			nodeOutPath := filepath.Join(e.NodePath, "attributes", strings.ToLower(filepath.Base(path)))
			e.HaveOutput = true
			output[filepath.Base(path)] = nodeOutPath
		}
	}

	log.Debugf("%v", output)
	e.Output = output
	return nil
}

func (e *execution) resolveExecution() error {
	log.Printf("Preparing execution of operation %q on node %q for deployment %q", e.Operation, e.NodeName, e.DeploymentId)
	ovPath, err := filepath.Abs(filepath.Join("work", "deployments", e.DeploymentId, "overlay"))
	if err != nil {
		return err
	}
	e.OverlayPath = ovPath
	e.NodePath = path.Join(deployments.DeploymentKVPrefix, e.DeploymentId, "topology/nodes", e.NodeName)
	if strings.Contains(e.Operation, "Standard") {
		kvPair, _, err := e.kv.Get(e.NodePath+"/type", nil)
		if err != nil {
			return err
		}
		if kvPair == nil {
			return fmt.Errorf("type for node %s in deployment %s is missing", e.NodeName, e.DeploymentId)
		}

		e.NodeType = string(kvPair.Value)
		e.NodeTypePath = path.Join(deployments.DeploymentKVPrefix, e.DeploymentId, "topology/types", e.NodeType)
	} else {
		kvPair, _, err := e.kv.Keys(path.Join(deployments.DeploymentKVPrefix, e.DeploymentId, "topology/nodes", e.NodeName), "", nil)
		if err != nil {
			return err
		}
		for _, key := range kvPair {
			if strings.Contains(key, "relationship") && !strings.Contains(key, "host") {
				kvPair, _, err := e.kv.Get(path.Join(key), nil)
				if err != nil {
					return err
				}
				e.NodeType = string(kvPair.Value)
				e.NodeTypePath = path.Join(deployments.DeploymentKVPrefix, e.DeploymentId, "topology/types", string(kvPair.Value))
			}
		}
	}

	//TODO deal with inheritance operation may be not in the direct node type

	e.OperationPath = e.NodeTypePath + "/interfaces/" + strings.Replace(strings.TrimPrefix(e.Operation, "tosca.interfaces.node.lifecycle."), ".", "/", -1)
	log.Debugf("Operation Path: %q", e.OperationPath)
	kvPair, _, err := e.kv.Get(e.OperationPath+"/implementation/primary", nil)
	if err != nil {
		return err
	}
	if kvPair == nil {
		return fmt.Errorf("primary implementation missing for type %s in deployment %s is missing", e.NodeType, e.DeploymentId)
	}
	e.Primary = string(kvPair.Value)
	e.BasePrimary = path.Base(e.Primary)
	kvPair, _, err = e.kv.Get(e.OperationPath+"/implementation/dependencies", nil)
	if err != nil {
		return err
	}
	if kvPair == nil {
		return fmt.Errorf("dependencies implementation missing for type %s in deployment %s is missing", e.NodeType, e.DeploymentId)
	}
	e.Dependencies = strings.Split(string(kvPair.Value), ",")

	if err = e.resolveInputs(); err != nil {
		return err
	}
	if err = e.resolveArtifacts(); err != nil {
		return err
	}
	if err = e.resolveHosts(e.NodePath); err != nil {
		return err
	}
	if err = e.resolveOperationOutput(); err != nil {
		return err
	}

	return e.resolveContext()

}

func (e *execution) execute(ctx context.Context) error {

	ansibleRecipePath := filepath.Join("work", "deployments", e.DeploymentId, "ansible", e.NodeName, e.Operation)
	if err := os.MkdirAll(ansibleRecipePath, 0775); err != nil {
		log.Printf("%+v", err)
		return err
	}
	var buffer bytes.Buffer
	buffer.WriteString("[all]\n")
	for _, host := range e.Hosts {
		buffer.WriteString(host)
		// TODO should not be hard-coded
		buffer.WriteString(" ansible_ssh_user=cloud-user ansible_ssh_private_key_file=~/.ssh/janus.pem\n")
	}
	if err := ioutil.WriteFile(filepath.Join(ansibleRecipePath, "hosts"), buffer.Bytes(), 0664); err != nil {
		log.Print("Failed to write hosts file")
		return err
	}
	buffer.Reset()
	funcMap := template.FuncMap{
		// The name "path" is what the function will be called in the template text.
		"path": filepath.Dir,
		"abs":  filepath.Abs,
	}
	tmpl := template.New("execTemplate")
	tmpl = tmpl.Delims("[[[", "]]]")
	tmpl = tmpl.Funcs(funcMap)
	if e.HaveOutput {
		wrap_template := template.New("execTemplate")
		wrap_template = wrap_template.Delims("[[[", "]]]")
		wrap_template, err := tmpl.Parse(output_custom_wrapper)
		if err != nil {
			return err
		}
		var buffer bytes.Buffer
		if err := wrap_template.Execute(&buffer, e); err != nil {
			log.Print("Failed to Generate wrapper template")
			return err
		}
		if err := ioutil.WriteFile(filepath.Join(ansibleRecipePath, "wrapper.sh"), buffer.Bytes(), 0664); err != nil {
			log.Print("Failed to write playbook file")
			return err
		}
	}
	tmpl, err := tmpl.Parse(ansible_playbook)
	if err := tmpl.Execute(&buffer, e); err != nil {
		log.Print("Failed to Generate ansible playbook template")
		return err
	}
	if err := ioutil.WriteFile(filepath.Join(ansibleRecipePath, "run.ansible.yml"), buffer.Bytes(), 0664); err != nil {
		log.Print("Failed to write playbook file")
		return err
	}

	if err := ioutil.WriteFile(filepath.Join(ansibleRecipePath, "ansible.cfg"), []byte(ansible_config), 0664); err != nil {
		log.Print("Failed to write ansible.cfg file")
		return err
	}
	scriptPath, err := filepath.Abs(filepath.Join(e.OverlayPath, e.Primary))
	if err != nil {
		return err
	}
	log.Printf("Ansible recipe for deployment with id %s: executing %q on remote host", e.DeploymentId, scriptPath)
<<<<<<< HEAD
	cmd := exec.CommandContext(ctx, "ansible-playbook", "-v", "-i", "hosts", "run.ansible.yml", "--extra-vars", fmt.Sprintf("script_to_run=%s", scriptPath))
=======
	var cmd *exec.Cmd
	var wrapperPath string
	if e.HaveOutput {
		wrapperPath, _ = filepath.Abs(ansibleRecipePath)
		cmd = exec.Command("ansible-playbook", "-v", "-i", "hosts", "run.ansible.yml", "--extra-vars", fmt.Sprintf("script_to_run=%s , wrapper_location=%s/wrapper.sh , dest_folder=%s", scriptPath, wrapperPath, wrapperPath))
	} else {
		cmd = exec.Command("ansible-playbook", "-v", "-i", "hosts", "run.ansible.yml", "--extra-vars", fmt.Sprintf("script_to_run=%s", scriptPath))
	}
>>>>>>> 0655a163
	cmd.Dir = ansibleRecipePath
	cmd.Stdout = os.Stdout
	cmd.Stderr = os.Stderr

	if e.HaveOutput {
		if err := cmd.Run(); err != nil {
			log.Print(err)
			return err
		}
		fi, err := os.Open(filepath.Join(wrapperPath, "out.csv"))
		if err != nil {
			panic(err)
		}
		r := csv.NewReader(fi)
		records, err := r.ReadAll()
		if err != nil {
			log.Fatal(err)
		}
		for _, line := range records {
			storeConsulKey(e.kv, e.Output[line[0]], line[1])
		}
		return nil

	} else {
		if err := cmd.Start(); err != nil {
			log.Print(err)
			return err
		}
	}

	return cmd.Wait()
}

func storeConsulKey(kv *api.KV, key, value string) {
	// PUT a new KV pair
	p := &api.KVPair{Key: key, Value: []byte(value)}
	if _, err := kv.Put(p, nil); err != nil {
		log.Panic(err)
	}
}<|MERGE_RESOLUTION|>--- conflicted
+++ resolved
@@ -2,11 +2,8 @@
 
 import (
 	"bytes"
-<<<<<<< HEAD
+	"encoding/csv"
 	"context"
-=======
-	"encoding/csv"
->>>>>>> 0655a163
 	"fmt"
 	"github.com/hashicorp/consul/api"
 	"gopkg.in/yaml.v2"
@@ -438,9 +435,6 @@
 		return err
 	}
 	log.Printf("Ansible recipe for deployment with id %s: executing %q on remote host", e.DeploymentId, scriptPath)
-<<<<<<< HEAD
-	cmd := exec.CommandContext(ctx, "ansible-playbook", "-v", "-i", "hosts", "run.ansible.yml", "--extra-vars", fmt.Sprintf("script_to_run=%s", scriptPath))
-=======
 	var cmd *exec.Cmd
 	var wrapperPath string
 	if e.HaveOutput {
@@ -449,7 +443,7 @@
 	} else {
 		cmd = exec.Command("ansible-playbook", "-v", "-i", "hosts", "run.ansible.yml", "--extra-vars", fmt.Sprintf("script_to_run=%s", scriptPath))
 	}
->>>>>>> 0655a163
+	cmd := exec.CommandContext(ctx, "ansible-playbook", "-v", "-i", "hosts", "run.ansible.yml", "--extra-vars", fmt.Sprintf("script_to_run=%s", scriptPath))
 	cmd.Dir = ansibleRecipePath
 	cmd.Stdout = os.Stdout
 	cmd.Stderr = os.Stderr
