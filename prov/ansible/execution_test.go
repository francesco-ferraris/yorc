--- conflicted
+++ resolved
@@ -69,7 +69,6 @@
 	nodeBName := "NodeB"
 
 	srv1.PopulateKV(t, map[string][]byte{
-<<<<<<< HEAD
 		path.Join(consulutil.DeploymentKVPrefix, deploymentID, "topology/instances/ComputeA/0/attributes/ip_address"): []byte("10.10.10.1"),
 		path.Join(consulutil.DeploymentKVPrefix, deploymentID, "topology/instances/ComputeA/1/attributes/ip_address"): []byte("10.10.10.2"),
 		path.Join(consulutil.DeploymentKVPrefix, deploymentID, "topology/instances/ComputeA/2/attributes/ip_address"): []byte("10.10.10.3"),
@@ -90,47 +89,6 @@
 
 		path.Join(consulutil.DeploymentKVPrefix, deploymentID, "topology/instances", nodeBName, "0/attributes/state"): []byte("initial"),
 		path.Join(consulutil.DeploymentKVPrefix, deploymentID, "topology/instances", nodeBName, "1/attributes/state"): []byte("initial"),
-=======
-		path.Join(consulutil.DeploymentKVPrefix, deploymentID, "topology/implementation_artifacts_extensions/sh"):         []byte("tosca.artifacts.Implementation.Bash"),
-		path.Join(consulutil.DeploymentKVPrefix, deploymentID, "topology/types/tosca.artifacts.Implementation.Bash/name"): []byte("tosca.artifacts.Implementation.Bash"),
-
-		path.Join(consulutil.DeploymentKVPrefix, deploymentID, "topology/types", nodeTypeName, "name"):                                                        []byte(nodeTypeName),
-		path.Join(consulutil.DeploymentKVPrefix, deploymentID, "topology/types", nodeTypeName, "interfaces/standard/create/name"):                             []byte("create"),
-		path.Join(consulutil.DeploymentKVPrefix, deploymentID, "topology/types", nodeTypeName, "interfaces/standard/create/inputs/A1/name"):                   []byte("A1"),
-		path.Join(consulutil.DeploymentKVPrefix, deploymentID, "topology/types", nodeTypeName, "interfaces/standard/create/inputs/A1/expression"):             []byte("get_property: [SELF, document_root]"),
-		path.Join(consulutil.DeploymentKVPrefix, deploymentID, "topology/types", nodeTypeName, "interfaces/standard/create/inputs/A3/name"):                   []byte("A3"),
-		path.Join(consulutil.DeploymentKVPrefix, deploymentID, "topology/types", nodeTypeName, "interfaces/standard/create/inputs/A3/expression"):             []byte("get_property: [SELF, empty]"),
-		path.Join(consulutil.DeploymentKVPrefix, deploymentID, "topology/types", nodeTypeName, "interfaces/standard/create/inputs/A2/name"):                   []byte("A2"),
-		path.Join(consulutil.DeploymentKVPrefix, deploymentID, "topology/types", nodeTypeName, "interfaces/standard/create/inputs/A2/expression"):             []byte("get_attribute: [HOST, ip_address]"),
-		path.Join(consulutil.DeploymentKVPrefix, deploymentID, "topology/types", nodeTypeName, "interfaces/standard/create/implementation/primary"):           []byte("/tmp/.janus/create.sh"),
-		path.Join(consulutil.DeploymentKVPrefix, deploymentID, "topology/types", nodeTypeName, "interfaces/standard/create/implementation/dependencies"):      []byte(""),
-		path.Join(consulutil.DeploymentKVPrefix, deploymentID, "topology/types", nodeTypeName, "interfaces/standard/create/inputs/A1/is_property_definition"): []byte("false"),
-		path.Join(consulutil.DeploymentKVPrefix, deploymentID, "topology/types", nodeTypeName, "interfaces/standard/create/inputs/A3/is_property_definition"): []byte("false"),
-		path.Join(consulutil.DeploymentKVPrefix, deploymentID, "topology/types", nodeTypeName, "interfaces/standard/create/inputs/A2/is_property_definition"): []byte("false"),
-
-		path.Join(consulutil.DeploymentKVPrefix, deploymentID, "topology/types/tosca.nodes.Compute/name"): []byte("tosca.nodes.Compute"),
-
-		path.Join(consulutil.DeploymentKVPrefix, deploymentID, "topology/nodes", nodeName, "type"): []byte(nodeTypeName),
-
-		path.Join(consulutil.DeploymentKVPrefix, deploymentID, "topology/nodes", nodeName, "properties/document_root"):    []byte("/var/www"),
-		path.Join(consulutil.DeploymentKVPrefix, deploymentID, "topology/nodes", nodeName, "properties/empty"):            []byte(""),
-		path.Join(consulutil.DeploymentKVPrefix, deploymentID, "topology/nodes", nodeName, "requirements/0/capability"):   []byte("tosca.capabilities.Container"),
-		path.Join(consulutil.DeploymentKVPrefix, deploymentID, "topology/nodes", nodeName, "requirements/0/name"):         []byte("host"),
-		path.Join(consulutil.DeploymentKVPrefix, deploymentID, "topology/nodes", nodeName, "requirements/0/node"):         []byte("Compute"),
-		path.Join(consulutil.DeploymentKVPrefix, deploymentID, "topology/nodes", nodeName, "requirements/0/relationship"): []byte("tosca.relationships.HostedOn"),
-		path.Join(consulutil.DeploymentKVPrefix, deploymentID, "topology/nodes/Compute/type"):                             []byte("tosca.nodes.Compute"),
-		path.Join(consulutil.DeploymentKVPrefix, deploymentID, "topology/instances/Compute/0/attributes/ip_address"):      []byte("10.10.10.1"),
-		path.Join(consulutil.DeploymentKVPrefix, deploymentID, "topology/instances/Compute/1/attributes/ip_address"):      []byte("10.10.10.2"),
-		path.Join(consulutil.DeploymentKVPrefix, deploymentID, "topology/instances/Compute/2/attributes/ip_address"):      []byte("10.10.10.3"),
-
-		path.Join(consulutil.DeploymentKVPrefix, deploymentID, "topology/instances/Compute/0/capabilities/endpoint/attributes/ip_address"): []byte("10.10.10.1"),
-		path.Join(consulutil.DeploymentKVPrefix, deploymentID, "topology/instances/Compute/1/capabilities/endpoint/attributes/ip_address"): []byte("10.10.10.2"),
-		path.Join(consulutil.DeploymentKVPrefix, deploymentID, "topology/instances/Compute/2/capabilities/endpoint/attributes/ip_address"): []byte("10.10.10.3"),
-
-		path.Join(consulutil.DeploymentKVPrefix, deploymentID, "topology/instances", nodeName, "0/attributes/state"): []byte("initial"),
-		path.Join(consulutil.DeploymentKVPrefix, deploymentID, "topology/instances", nodeName, "1/attributes/state"): []byte("initial"),
-		path.Join(consulutil.DeploymentKVPrefix, deploymentID, "topology/instances", nodeName, "2/attributes/state"): []byte("initial"),
->>>>>>> dd645187
 	})
 
 	t.Run("testExecutionResolveInputsOnNode", func(t *testing.T) {
@@ -318,94 +276,6 @@
 	compareStringsIgnoreWhitespace(t, expectedResult, writer.String())
 }
 
-<<<<<<< HEAD
-=======
-func testExecutionOnRelationshipSource(t *testing.T, srv1 *testutil.TestServer, kv *api.KV) {
-	t.Parallel()
-	log.SetDebug(true)
-
-	deploymentID := janus_testutil.BuildDeploymentID(t)
-	nodeAName := "NodeA"
-	relationshipTypeName := "janus.types.Rel"
-	nodeBName := "NodeB"
-
-	var operationTestCases = []string{
-		"tosca.interfaces.node.lifecycle.Configure.pre_configure_source/1",
-		"tosca.interfaces.node.lifecycle.Configure.pre_configure_source/connect/" + nodeBName,
-	}
-
-	srv1.PopulateKV(t, map[string][]byte{
-		path.Join(consulutil.DeploymentKVPrefix, deploymentID, "topology/implementation_artifacts_extensions/sh"):         []byte("tosca.artifacts.Implementation.Bash"),
-		path.Join(consulutil.DeploymentKVPrefix, deploymentID, "topology/types/tosca.artifacts.Implementation.Bash/name"): []byte("tosca.artifacts.Implementation.Bash"),
-
-		path.Join(consulutil.DeploymentKVPrefix, deploymentID, "topology/types/janus.types.A/name"):                                                                                  []byte("janus.types.A"),
-		path.Join(consulutil.DeploymentKVPrefix, deploymentID, "topology/types", relationshipTypeName, "name"):                                                                       []byte(relationshipTypeName),
-		path.Join(consulutil.DeploymentKVPrefix, deploymentID, "topology/types", relationshipTypeName, "interfaces/Configure/pre_configure_source/name"):                             []byte("pre_configure_source"),
-		path.Join(consulutil.DeploymentKVPrefix, deploymentID, "topology/types", relationshipTypeName, "interfaces/Configure/pre_configure_source/inputs/A1/name"):                   []byte("A1"),
-		path.Join(consulutil.DeploymentKVPrefix, deploymentID, "topology/types", relationshipTypeName, "interfaces/Configure/pre_configure_source/inputs/A1/expression"):             []byte("get_property: [SOURCE, document_root]"),
-		path.Join(consulutil.DeploymentKVPrefix, deploymentID, "topology/types", relationshipTypeName, "interfaces/Configure/pre_configure_source/inputs/A2/name"):                   []byte("A2"),
-		path.Join(consulutil.DeploymentKVPrefix, deploymentID, "topology/types", relationshipTypeName, "interfaces/Configure/pre_configure_source/inputs/A2/expression"):             []byte("get_attribute: [TARGET, ip_address]"),
-		path.Join(consulutil.DeploymentKVPrefix, deploymentID, "topology/types", relationshipTypeName, "interfaces/Configure/pre_configure_source/implementation/primary"):           []byte("/tmp/.janus/pre_configure_source.sh"),
-		path.Join(consulutil.DeploymentKVPrefix, deploymentID, "topology/types", relationshipTypeName, "interfaces/Configure/pre_configure_source/implementation/dependencies"):      []byte(""),
-		path.Join(consulutil.DeploymentKVPrefix, deploymentID, "topology/types", relationshipTypeName, "interfaces/Configure/pre_configure_source/inputs/A1/is_property_definition"): []byte("false"),
-		path.Join(consulutil.DeploymentKVPrefix, deploymentID, "topology/types", relationshipTypeName, "interfaces/Configure/pre_configure_source/inputs/A2/is_property_definition"): []byte("false"),
-
-		path.Join(consulutil.DeploymentKVPrefix, deploymentID, "topology/types/tosca.nodes.Compute/name"): []byte("tosca.nodes.Compute"),
-
-		path.Join(consulutil.DeploymentKVPrefix, deploymentID, "topology/types/janus.types.B/name"): []byte("janus.types.B"),
-
-		path.Join(consulutil.DeploymentKVPrefix, deploymentID, "topology/nodes", nodeAName, "properties/document_root"): []byte("/var/www"),
-		path.Join(consulutil.DeploymentKVPrefix, deploymentID, "topology/nodes", nodeAName, "type"):                     []byte("janus.types.A"),
-
-		path.Join(consulutil.DeploymentKVPrefix, deploymentID, "topology/nodes", nodeAName, "requirements/0/capability"):   []byte("tosca.capabilities.Container"),
-		path.Join(consulutil.DeploymentKVPrefix, deploymentID, "topology/nodes", nodeAName, "requirements/0/name"):         []byte("host"),
-		path.Join(consulutil.DeploymentKVPrefix, deploymentID, "topology/nodes", nodeAName, "requirements/0/node"):         []byte("ComputeA"),
-		path.Join(consulutil.DeploymentKVPrefix, deploymentID, "topology/nodes", nodeAName, "requirements/0/relationship"): []byte("tosca.relationships.HostedOn"),
-
-		path.Join(consulutil.DeploymentKVPrefix, deploymentID, "topology/nodes", nodeAName, "requirements/1/name"):         []byte("connect"),
-		path.Join(consulutil.DeploymentKVPrefix, deploymentID, "topology/nodes", nodeAName, "requirements/1/node"):         []byte("NodeB"),
-		path.Join(consulutil.DeploymentKVPrefix, deploymentID, "topology/nodes", nodeAName, "requirements/1/relationship"): []byte(relationshipTypeName),
-
-		path.Join(consulutil.DeploymentKVPrefix, deploymentID, "topology/nodes", nodeBName, "type"): []byte("janus.types.B"),
-
-		path.Join(consulutil.DeploymentKVPrefix, deploymentID, "topology/nodes", nodeBName, "requirements/0/capability"):   []byte("tosca.capabilities.Container"),
-		path.Join(consulutil.DeploymentKVPrefix, deploymentID, "topology/nodes", nodeBName, "requirements/0/name"):         []byte("host"),
-		path.Join(consulutil.DeploymentKVPrefix, deploymentID, "topology/nodes", nodeBName, "requirements/0/node"):         []byte("ComputeB"),
-		path.Join(consulutil.DeploymentKVPrefix, deploymentID, "topology/nodes", nodeBName, "requirements/0/relationship"): []byte("tosca.relationships.HostedOn"),
-		path.Join(consulutil.DeploymentKVPrefix, deploymentID, "topology/nodes/ComputeA/type"):                             []byte("tosca.nodes.Compute"),
-		path.Join(consulutil.DeploymentKVPrefix, deploymentID, "topology/instances/ComputeA/0/attributes/ip_address"):      []byte("10.10.10.1"),
-		path.Join(consulutil.DeploymentKVPrefix, deploymentID, "topology/instances/ComputeA/1/attributes/ip_address"):      []byte("10.10.10.2"),
-		path.Join(consulutil.DeploymentKVPrefix, deploymentID, "topology/instances/ComputeA/2/attributes/ip_address"):      []byte("10.10.10.3"),
-
-		path.Join(consulutil.DeploymentKVPrefix, deploymentID, "topology/instances/ComputeA/0/capabilities/endpoint/attributes/ip_address"): []byte("10.10.10.1"),
-		path.Join(consulutil.DeploymentKVPrefix, deploymentID, "topology/instances/ComputeA/1/capabilities/endpoint/attributes/ip_address"): []byte("10.10.10.2"),
-		path.Join(consulutil.DeploymentKVPrefix, deploymentID, "topology/instances/ComputeA/2/capabilities/endpoint/attributes/ip_address"): []byte("10.10.10.3"),
-
-		path.Join(consulutil.DeploymentKVPrefix, deploymentID, "topology/nodes/ComputeB/type"):                        []byte("tosca.nodes.Compute"),
-		path.Join(consulutil.DeploymentKVPrefix, deploymentID, "topology/instances/ComputeB/0/attributes/ip_address"): []byte("10.10.10.10"),
-		path.Join(consulutil.DeploymentKVPrefix, deploymentID, "topology/instances/ComputeB/1/attributes/ip_address"): []byte("10.10.10.11"),
-
-		path.Join(consulutil.DeploymentKVPrefix, deploymentID, "topology/instances/ComputeB/0/capabilities/endpoint/attributes/ip_address"): []byte("10.10.10.10"),
-		path.Join(consulutil.DeploymentKVPrefix, deploymentID, "topology/instances/ComputeB/1/capabilities/endpoint/attributes/ip_address"): []byte("10.10.10.11"),
-
-		path.Join(consulutil.DeploymentKVPrefix, deploymentID, "topology/instances", nodeAName, "0/attributes/state"): []byte("initial"),
-		path.Join(consulutil.DeploymentKVPrefix, deploymentID, "topology/instances", nodeAName, "1/attributes/state"): []byte("initial"),
-		path.Join(consulutil.DeploymentKVPrefix, deploymentID, "topology/instances", nodeAName, "2/attributes/state"): []byte("initial"),
-
-		path.Join(consulutil.DeploymentKVPrefix, deploymentID, "topology/instances", nodeBName, "0/attributes/state"): []byte("initial"),
-		path.Join(consulutil.DeploymentKVPrefix, deploymentID, "topology/instances", nodeBName, "1/attributes/state"): []byte("initial"),
-	})
-	for i, operation := range operationTestCases {
-		t.Run("testExecutionResolveInputsOnRelationshipSource-"+strconv.Itoa(i), func(t *testing.T) {
-			testExecutionResolveInputsOnRelationshipSource(t, kv, deploymentID, nodeAName, nodeBName, operation, relationshipTypeName)
-		})
-		t.Run("testExecutionGenerateOnRelationshipSource-"+strconv.Itoa(i), func(t *testing.T) {
-			testExecutionGenerateOnRelationshipSource(t, kv, deploymentID, nodeAName, operation)
-		})
-	}
-}
-
->>>>>>> dd645187
 func testExecutionResolveInputsOnRelationshipSource(t *testing.T, kv *api.KV, deploymentID, nodeAName, nodeBName, operation, relationshipTypeName string) {
 	op, err := operations.GetOperation(kv, deploymentID, nodeAName, operation)
 	require.Nil(t, err)
@@ -517,95 +387,6 @@
 	compareStringsIgnoreWhitespace(t, expectedResult, writer.String())
 }
 
-<<<<<<< HEAD
-=======
-func testExecutionOnRelationshipTarget(t *testing.T, srv1 *testutil.TestServer, kv *api.KV) {
-	t.Parallel()
-	log.SetDebug(true)
-
-	deploymentID := janus_testutil.BuildDeploymentID(t)
-	nodeAName := "NodeA"
-	relationshipTypeName := "janus.types.Rel"
-	nodeBName := "NodeB"
-
-	var operationTestCases = []string{
-		"tosca.interfaces.node.lifecycle.Configure.add_source/1",
-		"tosca.interfaces.node.lifecycle.Configure.add_source/connect/" + nodeBName,
-	}
-
-	srv1.PopulateKV(t, map[string][]byte{
-		path.Join(consulutil.DeploymentKVPrefix, deploymentID, "topology/implementation_artifacts_extensions/sh"):         []byte("tosca.artifacts.Implementation.Bash"),
-		path.Join(consulutil.DeploymentKVPrefix, deploymentID, "topology/types/tosca.artifacts.Implementation.Bash/name"): []byte("tosca.artifacts.Implementation.Bash"),
-
-		path.Join(consulutil.DeploymentKVPrefix, deploymentID, "topology/types/janus.types.A/name"):                                                                        []byte("janus.types.A"),
-		path.Join(consulutil.DeploymentKVPrefix, deploymentID, "topology/types", relationshipTypeName, "name"):                                                             []byte(relationshipTypeName),
-		path.Join(consulutil.DeploymentKVPrefix, deploymentID, "topology/types", relationshipTypeName, "interfaces/Configure/add_source/name"):                             []byte("add_source"),
-		path.Join(consulutil.DeploymentKVPrefix, deploymentID, "topology/types", relationshipTypeName, "interfaces/Configure/add_source/inputs/A1/name"):                   []byte("A1"),
-		path.Join(consulutil.DeploymentKVPrefix, deploymentID, "topology/types", relationshipTypeName, "interfaces/Configure/add_source/inputs/A1/expression"):             []byte("get_property: [SOURCE, document_root]"),
-		path.Join(consulutil.DeploymentKVPrefix, deploymentID, "topology/types", relationshipTypeName, "interfaces/Configure/add_source/inputs/A2/name"):                   []byte("A2"),
-		path.Join(consulutil.DeploymentKVPrefix, deploymentID, "topology/types", relationshipTypeName, "interfaces/Configure/add_source/inputs/A2/expression"):             []byte("get_attribute: [TARGET, ip_address]"),
-		path.Join(consulutil.DeploymentKVPrefix, deploymentID, "topology/types", relationshipTypeName, "interfaces/Configure/add_source/implementation/primary"):           []byte("/tmp/.janus/add_source.sh"),
-		path.Join(consulutil.DeploymentKVPrefix, deploymentID, "topology/types", relationshipTypeName, "interfaces/Configure/add_source/implementation/dependencies"):      []byte(""),
-		path.Join(consulutil.DeploymentKVPrefix, deploymentID, "topology/types", relationshipTypeName, "interfaces/Configure/add_source/inputs/A1/is_property_definition"): []byte("false"),
-		path.Join(consulutil.DeploymentKVPrefix, deploymentID, "topology/types", relationshipTypeName, "interfaces/Configure/add_source/inputs/A2/is_property_definition"): []byte("false"),
-
-		path.Join(consulutil.DeploymentKVPrefix, deploymentID, "topology/types/tosca.nodes.Compute/name"): []byte("tosca.nodes.Compute"),
-
-		path.Join(consulutil.DeploymentKVPrefix, deploymentID, "topology/types/janus.types.B/name"): []byte("janus.types.B"),
-
-		path.Join(consulutil.DeploymentKVPrefix, deploymentID, "topology/nodes", nodeAName, "properties/document_root"): []byte("/var/www"),
-		path.Join(consulutil.DeploymentKVPrefix, deploymentID, "topology/nodes", nodeAName, "type"):                     []byte("janus.types.A"),
-
-		path.Join(consulutil.DeploymentKVPrefix, deploymentID, "topology/nodes", nodeAName, "requirements/0/capability"):   []byte("tosca.capabilities.Container"),
-		path.Join(consulutil.DeploymentKVPrefix, deploymentID, "topology/nodes", nodeAName, "requirements/0/name"):         []byte("host"),
-		path.Join(consulutil.DeploymentKVPrefix, deploymentID, "topology/nodes", nodeAName, "requirements/0/node"):         []byte("ComputeA"),
-		path.Join(consulutil.DeploymentKVPrefix, deploymentID, "topology/nodes", nodeAName, "requirements/0/relationship"): []byte("tosca.relationships.HostedOn"),
-
-		path.Join(consulutil.DeploymentKVPrefix, deploymentID, "topology/nodes", nodeBName, "type"): []byte("janus.types.B"),
-
-		path.Join(consulutil.DeploymentKVPrefix, deploymentID, "topology/nodes", nodeBName, "requirements/0/capability"):   []byte("tosca.capabilities.Container"),
-		path.Join(consulutil.DeploymentKVPrefix, deploymentID, "topology/nodes", nodeBName, "requirements/0/name"):         []byte("host"),
-		path.Join(consulutil.DeploymentKVPrefix, deploymentID, "topology/nodes", nodeBName, "requirements/0/node"):         []byte("ComputeB"),
-		path.Join(consulutil.DeploymentKVPrefix, deploymentID, "topology/nodes", nodeBName, "requirements/0/relationship"): []byte("tosca.relationships.HostedOn"),
-
-		path.Join(consulutil.DeploymentKVPrefix, deploymentID, "topology/nodes", nodeAName, "requirements/1/name"):         []byte("connect"),
-		path.Join(consulutil.DeploymentKVPrefix, deploymentID, "topology/nodes", nodeAName, "requirements/1/node"):         []byte("NodeB"),
-		path.Join(consulutil.DeploymentKVPrefix, deploymentID, "topology/nodes", nodeAName, "requirements/1/relationship"): []byte(relationshipTypeName),
-
-		path.Join(consulutil.DeploymentKVPrefix, deploymentID, "topology/nodes/ComputeA/type"):                        []byte("tosca.nodes.Compute"),
-		path.Join(consulutil.DeploymentKVPrefix, deploymentID, "topology/instances/ComputeA/0/attributes/ip_address"): []byte("10.10.10.1"),
-		path.Join(consulutil.DeploymentKVPrefix, deploymentID, "topology/instances/ComputeA/1/attributes/ip_address"): []byte("10.10.10.2"),
-		path.Join(consulutil.DeploymentKVPrefix, deploymentID, "topology/instances/ComputeA/2/attributes/ip_address"): []byte("10.10.10.3"),
-
-		path.Join(consulutil.DeploymentKVPrefix, deploymentID, "topology/instances/ComputeA/0/capabilities/endpoint/attributes/ip_address"): []byte("10.10.10.1"),
-		path.Join(consulutil.DeploymentKVPrefix, deploymentID, "topology/instances/ComputeA/1/capabilities/endpoint/attributes/ip_address"): []byte("10.10.10.2"),
-		path.Join(consulutil.DeploymentKVPrefix, deploymentID, "topology/instances/ComputeA/2/capabilities/endpoint/attributes/ip_address"): []byte("10.10.10.3"),
-
-		path.Join(consulutil.DeploymentKVPrefix, deploymentID, "topology/nodes/ComputeB/type"):                        []byte("tosca.nodes.Compute"),
-		path.Join(consulutil.DeploymentKVPrefix, deploymentID, "topology/instances/ComputeB/0/attributes/ip_address"): []byte("10.10.10.10"),
-		path.Join(consulutil.DeploymentKVPrefix, deploymentID, "topology/instances/ComputeB/1/attributes/ip_address"): []byte("10.10.10.11"),
-
-		path.Join(consulutil.DeploymentKVPrefix, deploymentID, "topology/instances/ComputeB/0/capabilities/endpoint/attributes/ip_address"): []byte("10.10.10.10"),
-		path.Join(consulutil.DeploymentKVPrefix, deploymentID, "topology/instances/ComputeB/1/capabilities/endpoint/attributes/ip_address"): []byte("10.10.10.11"),
-
-		path.Join(consulutil.DeploymentKVPrefix, deploymentID, "topology/instances", nodeAName, "0/attributes/state"): []byte("initial"),
-		path.Join(consulutil.DeploymentKVPrefix, deploymentID, "topology/instances", nodeAName, "1/attributes/state"): []byte("initial"),
-		path.Join(consulutil.DeploymentKVPrefix, deploymentID, "topology/instances", nodeAName, "2/attributes/state"): []byte("initial"),
-
-		path.Join(consulutil.DeploymentKVPrefix, deploymentID, "topology/instances", nodeBName, "0/attributes/state"): []byte("initial"),
-		path.Join(consulutil.DeploymentKVPrefix, deploymentID, "topology/instances", nodeBName, "1/attributes/state"): []byte("initial"),
-	})
-	for i, operation := range operationTestCases {
-		t.Run("testExecutionResolveInputOnRelationshipTarget-"+strconv.Itoa(i), func(t *testing.T) {
-			testExecutionResolveInputOnRelationshipTarget(t, kv, deploymentID, nodeAName, nodeBName, operation, relationshipTypeName)
-		})
-
-		t.Run("testExecutionGenerateOnRelationshipTarget-"+strconv.Itoa(i), func(t *testing.T) {
-			testExecutionGenerateOnRelationshipTarget(t, kv, deploymentID, nodeAName, operation)
-		})
-	}
-}
->>>>>>> dd645187
 func testExecutionResolveInputOnRelationshipTarget(t *testing.T, kv *api.KV, deploymentID, nodeAName, nodeBName, operation, relationshipTypeName string) {
 	op, err := operations.GetOperation(kv, deploymentID, nodeAName, operation)
 	require.Nil(t, err)
