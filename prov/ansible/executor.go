--- conflicted
+++ resolved
@@ -8,7 +8,6 @@
 	"novaforge.bull.com/starlings-janus/janus/config"
 	"novaforge.bull.com/starlings-janus/janus/log"
 	"novaforge.bull.com/starlings-janus/janus/prov"
-	"novaforge.bull.com/starlings-janus/janus/prov/operations"
 )
 
 type defaultExecutor struct {
@@ -28,14 +27,8 @@
 	kv := consulClient.KV()
 	exec, err := newExecution(kv, conf, taskID, deploymentID, nodeName, operation)
 	if err != nil {
-<<<<<<< HEAD
-		if operations.IsOperationNotImplemented(err) {
-			log.Printf("Voluntary bypassing error: %s. This is a deprecated feature please update your topology", err.Error())
-			events.LogEngineMessage(kv, deploymentID, fmt.Sprintf("Voluntary bypassing error: %s. This is a deprecated feature please update your topology", err.Error()))
-=======
 		if IsOperationNotImplemented(err) {
 			log.Debugf("Voluntary bypassing error: %s.", err.Error())
->>>>>>> 360743da
 			return nil
 		}
 		return err
