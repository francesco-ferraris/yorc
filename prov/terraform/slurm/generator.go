package slurm

import (
	"encoding/json"
	"fmt"
	"io/ioutil"
	"os"
	"path"
	"path/filepath"

	"github.com/hashicorp/consul/api"
	"github.com/pkg/errors"
	"novaforge.bull.com/starlings-janus/janus/config"
	"novaforge.bull.com/starlings-janus/janus/deployments"
	"novaforge.bull.com/starlings-janus/janus/helper/consulutil"
	"novaforge.bull.com/starlings-janus/janus/log"
	"novaforge.bull.com/starlings-janus/janus/prov/terraform/commons"
	"novaforge.bull.com/starlings-janus/janus/tosca"
)

type slurmGenerator struct {
	kv  *api.KV
	cfg config.Configuration
}

// NewGenerator creates a generator for Slurm resources
func NewGenerator(kv *api.KV, cfg config.Configuration) commons.Generator {
	return &slurmGenerator{kv: kv, cfg: cfg}
}

func (g *slurmGenerator) getStringFormConsul(baseURL, property string) (string, error) {
	getResult, _, err := g.kv.Get(baseURL+"/"+property, nil)
	if err != nil {
		log.Printf("Can't get property %s for node %s", property, baseURL)
		return "", fmt.Errorf("Can't get property %s for node %s: %v", property, baseURL, err)
	}
	if getResult == nil {
		log.Debugf("Can't get property %s for node %s (not found)", property, baseURL)
		return "", nil
	}
	return string(getResult.Value), nil
}

func addResource(infrastructure *commons.Infrastructure, resourceType, resourceName string, resource interface{}) {
	if len(infrastructure.Resource) != 0 {
		if infrastructure.Resource[resourceType] != nil && len(infrastructure.Resource[resourceType].(map[string]interface{})) != 0 {
			resourcesMap := infrastructure.Resource[resourceType].(map[string]interface{})
			resourcesMap[resourceName] = resource
		} else {
			resourcesMap := make(map[string]interface{})
			resourcesMap[resourceName] = resource
			infrastructure.Resource[resourceType] = resourcesMap
		}

	} else {
		resourcesMap := make(map[string]interface{})
		infrastructure.Resource = resourcesMap
		resourcesMap = make(map[string]interface{})
		resourcesMap[resourceName] = resource
		infrastructure.Resource[resourceType] = resourcesMap
	}
}

<<<<<<< HEAD
func (g *Generator) GenerateTerraformInfraForNode(depId, nodeName string) (bool, error) {

	log.Debugf("Generating infrastructure for deployment with id %s", depId)
	nodeKey := path.Join(consulutil.DeploymentKVPrefix, depId, "topology", "nodes", nodeName)
	instancesKey := path.Join(consulutil.DeploymentKVPrefix, depId, "topology", "instances", nodeName)
=======
func (g *slurmGenerator) GenerateTerraformInfraForNode(deploymentID, nodeName string) (bool, error) {
	log.Debugf("Generating infrastructure for deployment with id %s", deploymentID)
	nodeKey := path.Join(consulutil.DeploymentKVPrefix, deploymentID, "topology", "nodes", nodeName)
	instancesKey := path.Join(consulutil.DeploymentKVPrefix, deploymentID, "topology", "instances", nodeName)
>>>>>>> 9884eb18
	infrastructure := commons.Infrastructure{}
	infrastructure.Provider = map[string]interface{}{
		"slurm": map[string]interface{}{
			"username": "root",
			"password": "root",
			"name":     "name",
			"url":      "172.17.0.1",
			"port":     "22"}} // TODO : hardcoded variable

	log.Debugf("inspecting node %s", nodeKey)
	kvPair, _, err := g.kv.Get(nodeKey+"/type", nil)
	if err != nil {
		log.Print(err)
		return false, err
	}

	nodeType := string(kvPair.Value)
	log.Printf("GenerateTerraformInfraForNode switch begin")
	switch nodeType {
	case "janus.nodes.slurm.Compute":
		var instances []string
		instances, err = deployments.GetNodeInstancesIds(g.kv, deploymentID, nodeName)
		if err != nil {
			return false, err
		}
		log.Debugf("-----------------------")
		log.Debugf("%+v\n", instances)
		log.Debugf("-----------------------")

		for _, instanceName := range instances {
			var instanceState tosca.NodeState
			instanceState, err = deployments.GetInstanceState(g.kv, deploymentID, nodeName, instanceName)
			if err != nil {
				return false, err
			}
			if instanceState == tosca.NodeStateDeleting || instanceState == tosca.NodeStateDeleted {
				// Do not generate something for this node instance (will be deleted if exists)
				continue
			}
			instanceName = path.Base(instanceName)
			var compute ComputeInstance
			compute, err = g.generateSlurmNode(nodeKey, deploymentID)
			var computeName = nodeName + "-" + instanceName
			log.Debugf("XBD computeName : IN FOR  %s", computeName)
			log.Debugf("XBD instanceName: IN FOR  %s", instanceName)
			if err != nil {
				return false, err
			}

			addResource(&infrastructure, "slurm_node", computeName, &compute)

			consulKey := commons.ConsulKey{Name: computeName + "-node_name", Path: path.Join(instancesKey, instanceName, "/capabilities/endpoint/attributes/ip_address"), Value: fmt.Sprintf("${slurm_node.%s.node_name}", computeName)}
			consulKey2 := commons.ConsulKey{Name: computeName + "-attrib_node_name", Path: path.Join(instancesKey, instanceName, "/attributes/node_name"), Value: fmt.Sprintf("${slurm_node.%s.node_name}", computeName)}
			consulKeyAttrib := commons.ConsulKey{Name: computeName + "-attrib_ip_address-key", Path: path.Join(instancesKey, instanceName, "/attributes/ip_address"), Value: fmt.Sprintf("${slurm_node.%s.node_name}", computeName)}
<<<<<<< HEAD
			consulKeyJobId := commons.ConsulKey{Name: computeName + "-attrib_job_id", Path: path.Join(instancesKey, instanceName, "/attributes/job_id"), Value: fmt.Sprintf("${slurm_node.%s.job_id}", computeName)}
=======

			consulKeyJobID := commons.ConsulKey{Name: computeName + "-job_id", Path: path.Join(instancesKey, instanceName, "/capabilities/endpoint/attributes/job_id"), Value: fmt.Sprintf("${slurm_node.%s.job_id}", computeName)}
>>>>>>> 9884eb18

			var consulKeys commons.ConsulKeys
			consulKeys = commons.ConsulKeys{Keys: []commons.ConsulKey{consulKey, consulKey2, consulKeyAttrib, consulKeyJobID}}
			addResource(&infrastructure, "consul_keys", computeName, &consulKeys)

		} //End instances loop

	case "janus.nodes.slurm.Cntk":
		instances, _, err := g.kv.Keys(instancesKey+"/", "/", nil)
		if err != nil {
			return false, err
		}
		for _, instanceName := range instances {
			instanceName = path.Base(instanceName)
			job, err := g.generateSlurmCntk(nodeKey, depId)
			var jobName = nodeName + "-" + instanceName
			log.Debugf("XBD JobName : IN FOR  %s", jobName)
			log.Debugf("XBD instanceName: IN FOR  %s", instanceName)
			if err != nil {
				return false, err
			}

			addResource(&infrastructure, "slurm_cntk", jobName, &job)

			consulKeyFinalError := commons.ConsulKey{Name: jobName + "-attrib_final_error", Path: path.Join(instancesKey, instanceName, "/attributes/final_error"), Value: fmt.Sprintf("${slurm_cntk.%s.finalError}", jobName)}
			consulKeyJobId := commons.ConsulKey{Name: jobName + "-attrib_job_id", Path: path.Join(instancesKey, instanceName, "/attributes/job_id"), Value: fmt.Sprintf("${slurm_cntk.%s.job_id}", jobName)}
			var consulKeys commons.ConsulKeys
			consulKeys = commons.ConsulKeys{Keys: []commons.ConsulKey{consulKeyFinalError, consulKeyJobId}}
			addResource(&infrastructure, "consul_keys", jobName, &consulKeys)

		} //End instances loop

	default:
		return false, fmt.Errorf("In Slurm : Unsupported node type '%s' for node '%s' in deployment '%s'", nodeType, nodeName, deploymentID)
	}

	jsonInfra, err := json.MarshalIndent(infrastructure, "", "  ")
	if err != nil {
		return false, errors.Wrap(err, "Failed to generate JSON of terraform Infrastructure description")
	}
	infraPath := filepath.Join(g.cfg.WorkingDirectory, "deployments", fmt.Sprint(deploymentID), "infra", nodeName)
	if err = os.MkdirAll(infraPath, 0775); err != nil {
		log.Printf("%+v", err)
		return false, err
	}

	if err = ioutil.WriteFile(filepath.Join(infraPath, "infra.tf.json"), jsonInfra, 0664); err != nil {
		log.Print("Failed to write file")
		return false, err
	}

	log.Printf("Infrastructure generated for deployment with id %s", deploymentID)
	return true, nil
}<|MERGE_RESOLUTION|>--- conflicted
+++ resolved
@@ -61,26 +61,18 @@
 	}
 }
 
-<<<<<<< HEAD
-func (g *Generator) GenerateTerraformInfraForNode(depId, nodeName string) (bool, error) {
-
-	log.Debugf("Generating infrastructure for deployment with id %s", depId)
-	nodeKey := path.Join(consulutil.DeploymentKVPrefix, depId, "topology", "nodes", nodeName)
-	instancesKey := path.Join(consulutil.DeploymentKVPrefix, depId, "topology", "instances", nodeName)
-=======
 func (g *slurmGenerator) GenerateTerraformInfraForNode(deploymentID, nodeName string) (bool, error) {
 	log.Debugf("Generating infrastructure for deployment with id %s", deploymentID)
 	nodeKey := path.Join(consulutil.DeploymentKVPrefix, deploymentID, "topology", "nodes", nodeName)
 	instancesKey := path.Join(consulutil.DeploymentKVPrefix, deploymentID, "topology", "instances", nodeName)
->>>>>>> 9884eb18
 	infrastructure := commons.Infrastructure{}
-	infrastructure.Provider = map[string]interface{}{
-		"slurm": map[string]interface{}{
-			"username": "root",
-			"password": "root",
-			"name":     "name",
-			"url":      "172.17.0.1",
-			"port":     "22"}} // TODO : hardcoded variable
+	// infrastructure.Provider = map[string]interface{}{
+	// 	"slurm": map[string]interface{}{
+	// 		"username": "root",
+	// 		"password": "root",
+	// 		"name":     "name",
+	// 		"url":      "172.17.0.1",
+	// 		"port":     "22"}} // TODO : hardcoded variable
 
 	log.Debugf("inspecting node %s", nodeKey)
 	kvPair, _, err := g.kv.Get(nodeKey+"/type", nil)
@@ -127,12 +119,7 @@
 			consulKey := commons.ConsulKey{Name: computeName + "-node_name", Path: path.Join(instancesKey, instanceName, "/capabilities/endpoint/attributes/ip_address"), Value: fmt.Sprintf("${slurm_node.%s.node_name}", computeName)}
 			consulKey2 := commons.ConsulKey{Name: computeName + "-attrib_node_name", Path: path.Join(instancesKey, instanceName, "/attributes/node_name"), Value: fmt.Sprintf("${slurm_node.%s.node_name}", computeName)}
 			consulKeyAttrib := commons.ConsulKey{Name: computeName + "-attrib_ip_address-key", Path: path.Join(instancesKey, instanceName, "/attributes/ip_address"), Value: fmt.Sprintf("${slurm_node.%s.node_name}", computeName)}
-<<<<<<< HEAD
-			consulKeyJobId := commons.ConsulKey{Name: computeName + "-attrib_job_id", Path: path.Join(instancesKey, instanceName, "/attributes/job_id"), Value: fmt.Sprintf("${slurm_node.%s.job_id}", computeName)}
-=======
-
 			consulKeyJobID := commons.ConsulKey{Name: computeName + "-job_id", Path: path.Join(instancesKey, instanceName, "/capabilities/endpoint/attributes/job_id"), Value: fmt.Sprintf("${slurm_node.%s.job_id}", computeName)}
->>>>>>> 9884eb18
 
 			var consulKeys commons.ConsulKeys
 			consulKeys = commons.ConsulKeys{Keys: []commons.ConsulKey{consulKey, consulKey2, consulKeyAttrib, consulKeyJobID}}
@@ -141,13 +128,26 @@
 		} //End instances loop
 
 	case "janus.nodes.slurm.Cntk":
-		instances, _, err := g.kv.Keys(instancesKey+"/", "/", nil)
+		var instances []string
+		instances, err = deployments.GetNodeInstancesIds(g.kv, deploymentID, nodeName)
 		if err != nil {
 			return false, err
 		}
+		log.Debugf("-----------------------")
+		log.Debugf("%+v\n", instances)
+		log.Debugf("-----------------------")
+
 		for _, instanceName := range instances {
-			instanceName = path.Base(instanceName)
-			job, err := g.generateSlurmCntk(nodeKey, depId)
+			var instanceState tosca.NodeState
+			instanceState, err = deployments.GetInstanceState(g.kv, deploymentID, nodeName, instanceName)
+			if err != nil {
+				return false, err
+			}
+			if instanceState == tosca.NodeStateDeleting || instanceState == tosca.NodeStateDeleted {
+				// Do not generate something for this node instance (will be deleted if exists)
+				continue
+			}
+			job, err := g.generateSlurmCntk(nodeKey, deploymentID)
 			var jobName = nodeName + "-" + instanceName
 			log.Debugf("XBD JobName : IN FOR  %s", jobName)
 			log.Debugf("XBD instanceName: IN FOR  %s", instanceName)
@@ -158,9 +158,9 @@
 			addResource(&infrastructure, "slurm_cntk", jobName, &job)
 
 			consulKeyFinalError := commons.ConsulKey{Name: jobName + "-attrib_final_error", Path: path.Join(instancesKey, instanceName, "/attributes/final_error"), Value: fmt.Sprintf("${slurm_cntk.%s.finalError}", jobName)}
-			consulKeyJobId := commons.ConsulKey{Name: jobName + "-attrib_job_id", Path: path.Join(instancesKey, instanceName, "/attributes/job_id"), Value: fmt.Sprintf("${slurm_cntk.%s.job_id}", jobName)}
+			consulKeyJobID := commons.ConsulKey{Name: jobName + "-job_id", Path: path.Join(instancesKey, instanceName, "/capabilities/endpoint/attributes/job_id"), Value: fmt.Sprintf("${slurm_cntk.%s.job_id}", jobName)}
 			var consulKeys commons.ConsulKeys
-			consulKeys = commons.ConsulKeys{Keys: []commons.ConsulKey{consulKeyFinalError, consulKeyJobId}}
+			consulKeys = commons.ConsulKeys{Keys: []commons.ConsulKey{consulKeyFinalError, consulKeyJobID}}
 			addResource(&infrastructure, "consul_keys", jobName, &consulKeys)
 
 		} //End instances loop
