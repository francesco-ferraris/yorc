// Copyright 2018 Bull S.A.S. Atos Technologies - Bull, Rue Jean Jaures, B.P.68, 78340, Les Clayes-sous-Bois, France.
//
// Licensed under the Apache License, Version 2.0 (the "License");
// you may not use this file except in compliance with the License.
// You may obtain a copy of the License at
//
//      http://www.apache.org/licenses/LICENSE-2.0
//
// Unless required by applicable law or agreed to in writing, software
// distributed under the License is distributed on an "AS IS" BASIS,
// WITHOUT WARRANTIES OR CONDITIONS OF ANY KIND, either express or implied.
// See the License for the specific language governing permissions and
// limitations under the License.

package kubernetes

import (
	"log"
	"strconv"
	"strings"

	"github.com/hashicorp/consul/api"
	"github.com/pkg/errors"

	"k8s.io/api/core/v1"
	"k8s.io/api/extensions/v1beta1"
	"k8s.io/apimachinery/pkg/api/resource"
	metav1 "k8s.io/apimachinery/pkg/apis/meta/v1"
	"k8s.io/apimachinery/pkg/util/intstr"
	"k8s.io/client-go/kubernetes"

	"github.com/ystia/yorc/config"
	"github.com/ystia/yorc/deployments"
	"github.com/ystia/yorc/prov"
)

// A k8sGenerator is used to generate the Kubernetes objects for a given TOSCA node
type k8sGenerator struct {
	kv  *api.KV
	cfg config.Configuration
}

// newGenerator create a K8sGenerator
func newGenerator(kv *api.KV, cfg config.Configuration) *k8sGenerator {
	return &k8sGenerator{kv: kv, cfg: cfg}
}

func generateLimitsResources(cpuLimitStr, memLimitStr string) (v1.ResourceList, error) {
	if cpuLimitStr == "" && memLimitStr == "" {
		return nil, nil
	}

	nilValue, _ := resource.ParseQuantity("0")
	if cpuLimitStr == "" {
		cpuLimitStr = "0"
	}
	cpuLimit, err := resource.ParseQuantity(cpuLimitStr)
	if err != nil {
		return nil, errors.Wrap(err, "Failed to parse cpuLimit quantity")
	}

	if memLimitStr == "" {
		memLimitStr = "0"
	}
	memLimit, err := resource.ParseQuantity(memLimitStr)
	if err != nil {
		return nil, errors.Wrap(err, "Failed to parse memLimit quantity")
	}

	if memLimit == (nilValue) {
		return v1.ResourceList{v1.ResourceCPU: cpuLimit}, nil
	} else if cpuLimit == (nilValue) {
		return v1.ResourceList{v1.ResourceMemory: memLimit}, nil
	}

	return v1.ResourceList{v1.ResourceCPU: cpuLimit, v1.ResourceMemory: memLimit}, nil

}

func generateRequestResources(cpuShareStr, memShareStr string) (v1.ResourceList, error) {
	if cpuShareStr == "" && memShareStr == "" {
		return nil, nil
	}

	nilValue, _ := resource.ParseQuantity("0")
	if cpuShareStr == "" {
		cpuShareStr = "0"
	}
	cpuShare, err := resource.ParseQuantity(cpuShareStr)
	if err != nil {
		return nil, errors.Wrap(err, "Failed to parse cpuShare quantity")
	}

	if memShareStr == "" {
		memShareStr = "0"
	}
	memShare, err := resource.ParseQuantity(memShareStr)
	if err != nil {
		return nil, errors.Wrap(err, "Failed to parse memShare quantity")
	}

	if memShare == (nilValue) {
		return v1.ResourceList{v1.ResourceCPU: cpuShare}, nil
	} else if cpuShare == (nilValue) {
		return v1.ResourceList{v1.ResourceMemory: memShare}, nil
	}

	return v1.ResourceList{v1.ResourceCPU: cpuShare, v1.ResourceMemory: memShare}, nil

}

//GenerateNewRepoSecret generate a new struct for secret docker repo and fill it
func (k8s *k8sGenerator) createNewRepoSecret(client kubernetes.Interface, namespace, name string, data []byte) (*v1.Secret, error) {
	mySecret := &v1.Secret{}
	mySecret.Name = name
	mySecret.Type = v1.SecretTypeDockercfg
	mySecret.Data = map[string][]byte{}
	mySecret.Data[v1.DockerConfigKey] = data

	return client.CoreV1().Secrets(strings.ToLower(namespace)).Create(mySecret)
}

<<<<<<< HEAD
// CreateNamespaceIfMissing create a kubernetes namespace (only if missing)
func (k8s *k8sGenerator) createNamespaceIfMissing(deploymentID, namespaceName string, client kubernetes.Interface) error {
	_, err := client.CoreV1().Namespaces().Get(namespaceName, metav1.GetOptions{})
	if err != nil {
		if strings.Contains(err.Error(), "not found") {
			_, err := client.CoreV1().Namespaces().Create(&v1.Namespace{
				ObjectMeta: metav1.ObjectMeta{Name: namespaceName},
			})
			if err != nil && !strings.Contains(err.Error(), "already exists") {
				return errors.Wrap(err, "Failed to create namespace")
			}
		} else {
			return errors.Wrap(err, "Failed to create namespace")
		}
	}
	return nil
}

// deleteNamespace delete a Kubernetes namespaces known by its name
func (k8s *k8sGenerator) deleteNamespace(namespaceName string, client kubernetes.Interface) error {
	err := client.CoreV1().Namespaces().Delete(namespaceName, &metav1.DeleteOptions{})
	if err != nil {
		return errors.Wrap(err, "Failed to delete namespace "+namespaceName)
	}
	return nil
}

=======
>>>>>>> 50ae7b48
// generatePodName by replacing '_' by '-'
func generatePodName(nodeName string) string {
	return strings.Replace(nodeName, "_", "-", -1)
}

func (k8s *k8sGenerator) generateContainer(nodeName, dockerImage, imagePullPolicy, dockerRunCmd string, requests, limits v1.ResourceList, inputs []v1.EnvVar, volumeMounts []v1.VolumeMount) v1.Container {
	return v1.Container{
		Name:  strings.ToLower(k8s.cfg.ResourcesPrefix + nodeName),
		Image: dockerImage,
		//ImagePullPolicy: v1.PullIfNotPresent,
		ImagePullPolicy: v1.PullPolicy(imagePullPolicy),
		Command:         strings.Fields(dockerRunCmd),
		Resources: v1.ResourceRequirements{
			Requests: requests,
			Limits:   limits,
		},
		VolumeMounts: volumeMounts,
		Env:          inputs,
	}
}

// Generate all the Kubernetes Volumes used by a node
func (k8s *k8sGenerator) generateUsedVolumes(deploymentID, nodeName string) ([]v1.Volume, error) {
	usedVolumeNodeNames, err := getUsedVolumeNodesNames(k8s.kv, deploymentID, nodeName)
	if err != nil {
		return nil, err
	}
	err = nil
	var usedVolumes []v1.Volume
	for _, volumeNodeName := range usedVolumeNodeNames {
		volume, err := k8s.generateVolume(deploymentID, volumeNodeName)
		if err == nil {
			usedVolumes = append(usedVolumes, volume)
		}
	}
	return usedVolumes, err
}

// Generate the kubernetes Volume matched by a K8s Volume Node
func (k8s *k8sGenerator) generateVolume(deploymentID, volumeNodeName string) (v1.Volume, error) {
	vname, err := deployments.GetNodePropertyValue(k8s.kv, deploymentID, volumeNodeName, "name")
	vtype, err := deployments.GetNodePropertyValue(k8s.kv, deploymentID, volumeNodeName, "volume_type")
	volume := v1.Volume{}
	if vname != nil {
		volume.Name = vname.RawString()
	}
	volumeSource := v1.VolumeSource{}
	if vtype != nil {
		switch vtype.RawString() {
		case "emptyDir":
			emptyDirVolumeSource := k8s.generateEmptyDirVolumeSource(deploymentID, volumeNodeName)
			volumeSource.EmptyDir = &emptyDirVolumeSource
			volume.VolumeSource = volumeSource
			err = nil
		default:
			err = errors.Errorf("Unsupported volume type %q", vtype)
		}
	}
	return volume, err
}

// Generate an emptyDir Kubernetes Volume
func (k8s *k8sGenerator) generateEmptyDirVolumeSource(deploymentID, volumeNodeName string) v1.EmptyDirVolumeSource {
	//TODO is this a good idea to ignore returned error?
	mediumVal, _ := deployments.GetNodePropertyValue(k8s.kv, deploymentID, volumeNodeName, "medium")
	medium := ""
	if mediumVal != nil {
		medium = mediumVal.RawString()
	}
	return v1.EmptyDirVolumeSource{
		Medium: v1.StorageMedium(medium),
	}
}

// Generate a kubernetes VolumeMount corresponding to a used volume
// Need properties of the 'mount' capability of the used volume node
func (k8s *k8sGenerator) generateVolumeMount(deploymentID, volumeNodeName string) (v1.VolumeMount, error) {
	// create default structure to be returned in case of error
	volumeMount := v1.VolumeMount{}
	volumeName, err := deployments.GetNodePropertyValue(k8s.kv, deploymentID, volumeNodeName, "name")
	if err != nil {
		return volumeMount, err
	}
	if volumeName == nil {
		return volumeMount, errors.Errorf("Volume node %q needs a name property", volumeNodeName)
	}
	volumeMount.Name = volumeName.RawString()
	mountPath, err := deployments.GetCapabilityPropertyValue(k8s.kv, deploymentID, volumeNodeName, "mount", "mount_path")
	if err != nil {
		return volumeMount, err
	}
	if mountPath == nil {
		return volumeMount, errors.Errorf("Volume node %q needs mount capability with mount_path property", volumeNodeName)
	}
	volumeMount.MountPath = mountPath.RawString()
	subPath, err := deployments.GetCapabilityPropertyValue(k8s.kv, deploymentID, volumeNodeName, "mount", "sub_path")
	if err != nil {
		return volumeMount, err
	}
	if subPath != nil {
		volumeMount.SubPath = subPath.RawString()
	}
	ro, err := deployments.GetCapabilityPropertyValue(k8s.kv, deploymentID, volumeNodeName, "mount", "read_only")
	if err != nil {
		return volumeMount, err
	}
	if ro != nil {
		// TODO should we sillently ignore an error
		volumeMount.ReadOnly, _ = strconv.ParseBool(ro.RawString())
	}
	return volumeMount, nil
}

// Generate the kubernetes VolumeMounts for a node
func (k8s *k8sGenerator) generateVolumeMounts(deploymentID, nodeName string) ([]v1.VolumeMount, error) {
	usedVolumeNodeNames, err := getUsedVolumeNodesNames(k8s.kv, deploymentID, nodeName)
	if err != nil {
		return nil, err
	}
	var volumeMounts []v1.VolumeMount

	for _, volumeNodeName := range usedVolumeNodeNames {
		volumeMount, err := k8s.generateVolumeMount(deploymentID, volumeNodeName)
		if err != nil {
			return nil, err
		}
		volumeMounts = append(volumeMounts, volumeMount)
	}
	return volumeMounts, err
}

// Get the node names corresponding to volumes mounted by the node 'nodeName'
// Used volumes are obtained based on the requirements named 'use_volume'
func getUsedVolumeNodesNames(kv *api.KV, deploymentID, nodeName string) ([]string, error) {
	useVolumeKeys, err := deployments.GetRequirementsKeysByTypeForNode(kv, deploymentID, nodeName, "use_volume")
	if err != nil {
		return nil, err
	}
	usedVolumeNodesNames := make([]string, 0)
	for _, useVolumeReqPrefix := range useVolumeKeys {
		requirementIndex := deployments.GetRequirementIndexFromRequirementKey(useVolumeReqPrefix)
		volumeNodeName, err := deployments.GetTargetNodeForRequirement(kv, deploymentID, nodeName, requirementIndex)

		log.Printf("Node %s has requirement use_volume satisfyed by node %s", nodeName, volumeNodeName)
		if err != nil {
			return nil, err
		}
		usedVolumeNodesNames = append(usedVolumeNodesNames, volumeNodeName)
	}
	return usedVolumeNodesNames, nil
}

// GenerateDeployment generate Kubernetes Pod and Service to deploy based of given Node
func (k8s *k8sGenerator) generateDeployment(deploymentID, nodeName string, operation prov.Operation, nodeType, repoName string, inputs []v1.EnvVar, nbInstances int32) (v1beta1.Deployment, v1.Service, error) {
	imgName, err := deployments.GetOperationImplementationFile(k8s.kv, deploymentID, operation.ImplementedInNodeTemplate, nodeType, operation.Name)
	if err != nil {
		return v1beta1.Deployment{}, v1.Service{}, err
	}

	// TODO make these properties coherent with Tosca node type properties
	// Currently only mem_limit and cpu_share are defined
	cpuShareStr := ""
	cpuShareValue, err := deployments.GetNodePropertyValue(k8s.kv, deploymentID, nodeName, "cpu_share")
	if err != nil {
		return v1beta1.Deployment{}, v1.Service{}, err
	}
	if cpuShareValue != nil {
		cpuShareStr = cpuShareValue.RawString()
	}
	// not implemented
	// cpuLimitValue, err := deployments.GetNodePropertyValue(k8s.kv, deploymentID, nodeName, "cpu_limit")
	cpuLimitStr := ""
	// mem_share does not exist neither in docker nor in K8s
	// memShareValue, err := deployments.GetNodePropertyValue(k8s.kv, deploymentID, nodeName, "mem_share")
	memShareStr := ""
	memLimitStr := ""
	memLimitValue, err := deployments.GetNodePropertyValue(k8s.kv, deploymentID, nodeName, "mem_limit")
	if err != nil {
		return v1beta1.Deployment{}, v1.Service{}, err
	}
	if memLimitValue != nil {
		memLimitStr = memLimitValue.RawString()
	}
	imagePullPolicy := ""
	imagePullPolicyValue, err := deployments.GetNodePropertyValue(k8s.kv, deploymentID, nodeName, "imagePullPolicy")
	if err != nil {
		return v1beta1.Deployment{}, v1.Service{}, err
	}
	if imagePullPolicyValue != nil {
		imagePullPolicy = imagePullPolicyValue.RawString()
	}
	dockerRunCmd := ""
	dockerRunCmdValue, err := deployments.GetNodePropertyValue(k8s.kv, deploymentID, nodeName, "docker_run_cmd")
	if err != nil {
		return v1beta1.Deployment{}, v1.Service{}, err
	}
	if dockerRunCmdValue != nil {
		dockerRunCmd = dockerRunCmdValue.RawString()
	}
	dockerPorts := ""
	dockerPortsValue, err := deployments.GetNodePropertyValue(k8s.kv, deploymentID, nodeName, "docker_ports")
	if err != nil {
		return v1beta1.Deployment{}, v1.Service{}, err
	}
	if dockerPortsValue != nil {
		dockerPorts = dockerPortsValue.RawString()
	}
	limits, err := generateLimitsResources(cpuLimitStr, memLimitStr)
	if err != nil {
		return v1beta1.Deployment{}, v1.Service{}, err
	}

	// mem_share does not exist neither in docker nor in K8s
	// maybe should be replaced with mem_requests
	requests, err := generateRequestResources(cpuShareStr, memShareStr)
	if err != nil {
		return v1beta1.Deployment{}, v1.Service{}, err
	}

	metadata := metav1.ObjectMeta{
		Name:   strings.ToLower(generatePodName(k8s.cfg.ResourcesPrefix + nodeName)),
		Labels: map[string]string{"name": strings.ToLower(nodeName), "nodeId": deploymentID + "-" + generatePodName(nodeName)},
	}

	volumeMounts, err := k8s.generateVolumeMounts(deploymentID, nodeName)
	if err != nil {
		return v1beta1.Deployment{}, v1.Service{}, err
	}

	container := k8s.generateContainer(nodeName, imgName, imagePullPolicy, dockerRunCmd, requests, limits, inputs, volumeMounts)

	var pullRepo []v1.LocalObjectReference

	if repoName != "" {
		pullRepo = append(pullRepo, v1.LocalObjectReference{Name: repoName})
	}

	usedVolumes, err := k8s.generateUsedVolumes(deploymentID, nodeName)
	if err != nil {
		return v1beta1.Deployment{}, v1.Service{}, err
	}

	deployment := v1beta1.Deployment{
		TypeMeta: metav1.TypeMeta{
			Kind:       "Deployment",
			APIVersion: "extensions/v1beta1",
		},
		ObjectMeta: metadata,
		Spec: v1beta1.DeploymentSpec{
			Replicas: &nbInstances,
			Selector: &metav1.LabelSelector{
				MatchLabels: metadata.Labels,
			},
			Template: v1.PodTemplateSpec{
				ObjectMeta: metadata,
				Spec: v1.PodSpec{
					Volumes: usedVolumes,
					Containers: []v1.Container{
						container,
					},
					ImagePullSecrets: pullRepo,
				},
			},
		},
	}

	service := v1.Service{}

	if dockerPorts != "" {
		servicePorts := []v1.ServicePort{}
		portMaps := strings.Split(strings.Replace(dockerPorts, "\"", "", -1), " ")

		for i, portMap := range portMaps {
			ports := strings.Split(portMap, ":")
			port, _ := strconv.Atoi(ports[0])
			var targetPort int32
			if len(ports) > 1 {
				p, _ := strconv.Atoi(ports[1])
				targetPort = int32(p)
			} else {
				p, _ := strconv.Atoi(ports[0])
				targetPort = int32(p)
			}
			servicePorts = append(servicePorts, v1.ServicePort{
				Name:       "port-" + strconv.Itoa(i),
				Port:       int32(port),
				TargetPort: intstr.IntOrString{IntVal: targetPort},
			})
		}

		service = v1.Service{
			TypeMeta: metav1.TypeMeta{
				Kind:       "Service",
				APIVersion: "v1",
			},
			ObjectMeta: metadata,
			Spec: v1.ServiceSpec{
				Type:     v1.ServiceTypeNodePort,
				Selector: map[string]string{"nodeId": deploymentID + "-" + generatePodName(nodeName)},
				Ports:    servicePorts,
			},
		}
	}

	return deployment, service, nil
}<|MERGE_RESOLUTION|>--- conflicted
+++ resolved
@@ -120,36 +120,6 @@
 	return client.CoreV1().Secrets(strings.ToLower(namespace)).Create(mySecret)
 }
 
-<<<<<<< HEAD
-// CreateNamespaceIfMissing create a kubernetes namespace (only if missing)
-func (k8s *k8sGenerator) createNamespaceIfMissing(deploymentID, namespaceName string, client kubernetes.Interface) error {
-	_, err := client.CoreV1().Namespaces().Get(namespaceName, metav1.GetOptions{})
-	if err != nil {
-		if strings.Contains(err.Error(), "not found") {
-			_, err := client.CoreV1().Namespaces().Create(&v1.Namespace{
-				ObjectMeta: metav1.ObjectMeta{Name: namespaceName},
-			})
-			if err != nil && !strings.Contains(err.Error(), "already exists") {
-				return errors.Wrap(err, "Failed to create namespace")
-			}
-		} else {
-			return errors.Wrap(err, "Failed to create namespace")
-		}
-	}
-	return nil
-}
-
-// deleteNamespace delete a Kubernetes namespaces known by its name
-func (k8s *k8sGenerator) deleteNamespace(namespaceName string, client kubernetes.Interface) error {
-	err := client.CoreV1().Namespaces().Delete(namespaceName, &metav1.DeleteOptions{})
-	if err != nil {
-		return errors.Wrap(err, "Failed to delete namespace "+namespaceName)
-	}
-	return nil
-}
-
-=======
->>>>>>> 50ae7b48
 // generatePodName by replacing '_' by '-'
 func generatePodName(nodeName string) string {
 	return strings.Replace(nodeName, "_", "-", -1)
