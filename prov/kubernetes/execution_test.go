--- conflicted
+++ resolved
@@ -19,6 +19,8 @@
 	"strconv"
 	"testing"
 
+	"github.com/hashicorp/consul/api"
+	"github.com/ystia/yorc/v4/tasks"
 	"github.com/ystia/yorc/v4/testutil"
 	"k8s.io/client-go/kubernetes/fake"
 )
@@ -201,7 +203,7 @@
 	resourceGroup string
 }
 
-func getSupportedResourceAndJSON() ([]testResource, error) {
+func getSupportedResourceAndJSON() []testResource {
 	supportedRes := []testResource{
 		{
 			&yorcK8sDeployment{},
@@ -224,13 +226,7 @@
 			"statefulsets",
 		},
 	}
-	for _, testResource := range supportedRes {
-		err := testResource.K8sObj.unmarshalResource(testResource.rSpec)
-		if err != nil {
-			return nil, err
-		}
-	}
-	return supportedRes, nil
+	return supportedRes
 }
 
 func Test_execution_invalid_JSON(t *testing.T) {
@@ -269,34 +265,31 @@
 
 }
 
-<<<<<<< HEAD
-=======
-func deployTestResources(e *execution, k8s *k8s, resources []testResource) error {
-	ctx := context.Background()
-	for _, testRes := range resources {
-		testRes.K8sObj.unmarshalResource(ctx, e, e.deploymentID, k8s.clientset, testRes.rSpec)
-		if err := testRes.K8sObj.createResource(ctx, e.deploymentID, k8s.clientset, "test-namespace"); err != nil {
-			return err
-		}
-	}
-	return nil
-}
-
->>>>>>> 4c2a2b27
 func Test_execution_del_resources(t *testing.T) {
 	//t.SkipNow()
 	srv, client := testutil.NewTestConsulInstance(t)
 	kv := client.KV()
 	defer srv.Stop()
+	deploymentID := "Dep-ID"
+
 	e := &execution{
 		kv:           kv,
-		deploymentID: "Dep-ID",
-	}
+		deploymentID: deploymentID,
+	}
+	ctx := context.Background()
 	wantErr := false
 	k8s := newTestK8s()
 	operationType := k8sDeleteOperation
 
-	resources, err := getSupportedResourceAndJSON()
+	resources := getSupportedResourceAndJSON()
+
+	for _, testResource := range resources {
+		err := testResource.K8sObj.unmarshalResource(ctx, e, deploymentID, k8s.clientset, testResource.rSpec)
+		if err != nil {
+			return nil, err
+		}
+	}
+
 	if err != nil {
 		t.Errorf("yorcK8sObject.unmarshalResource error = %v, wantErr %v", err, wantErr)
 	}
@@ -367,9 +360,7 @@
 			return err
 		}
 	}
-<<<<<<< HEAD
 	return nil
-=======
 }
 
 func Test_execution_getExpectedInstances(t *testing.T) {
@@ -432,5 +423,4 @@
 			}
 		})
 	}
->>>>>>> 4c2a2b27
 }